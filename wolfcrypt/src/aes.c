--- conflicted
+++ resolved
@@ -933,12 +933,8 @@
     /* for 128-bit blocks, Rijndael never uses more than 10 rcon values */
 };
 
-<<<<<<< HEAD
+#ifndef WOLFSSL_AES_SMALL_TABLES
 static const FLASH_QUALIFIER word32 Te[4][256] = {
-=======
-#ifndef WOLFSSL_AES_SMALL_TABLES
-static const word32 Te[4][256] = {
->>>>>>> e198f6e7
 {
     0xc66363a5U, 0xf87c7c84U, 0xee777799U, 0xf67b7b8dU,
     0xfff2f20dU, 0xd66b6bbdU, 0xde6f6fb1U, 0x91c5c554U,
@@ -1478,13 +1474,8 @@
 
 #ifdef HAVE_AES_DECRYPT
 #if (defined(HAVE_AES_CBC) && !defined(WOLFSSL_DEVCRYPTO_CBC)) \
-<<<<<<< HEAD
-			|| defined(WOLFSSL_AES_DIRECT)
+            || defined(WOLFSSL_AES_DIRECT)
 static const FLASH_QUALIFIER byte Td4[256] =
-=======
-            || defined(WOLFSSL_AES_DIRECT)
-static const byte Td4[256] =
->>>>>>> e198f6e7
 {
     0x52U, 0x09U, 0x6aU, 0xd5U, 0x30U, 0x36U, 0xa5U, 0x38U,
     0xbfU, 0x40U, 0xa3U, 0x9eU, 0x81U, 0xf3U, 0xd7U, 0xfbU,
