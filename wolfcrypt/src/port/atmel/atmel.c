--- conflicted
+++ resolved
@@ -336,7 +336,7 @@
 /**
  * \brief Write enc key before.
  */
-#if defined(ATECC_USE_TRANSPORT_KEY) && ATECC_USE_TRANSPORT_KEY
+#if defined(WOLFSSL_ATECC_ECDH_ENC) || defined(WOLFSSL_ATECC_ECDH_IOENC)
 static int atmel_init_enc_key(void)
 {
     int ret;
@@ -407,21 +407,13 @@
 
 #ifdef WOLFSSL_ATECC_ECDH_ENC
     /* send the encrypted version of the ECDH command */
-#if defined(ATECC_USE_TRANSPORT_KEY) && ATECC_USE_TRANSPORT_KEY
     ret = atcab_ecdh_enc(slotId, peerKey, pms, read_key, slotIdEnc);
-<<<<<<< HEAD
-#else
-    ret = atcab_ecdh(slotId, peerKey, pms);
-#endif
-    ret = atmel_ecc_translate_err(ret);
-=======
 #elif defined(WOLFSSL_ATECC_ECDH_IOENC)
     /* encrypted ECDH command, using I/O protection key */
     ret = atcab_ecdh_ioenc(slotId, peerKey, pms, read_key);
 #else
     ret = atcab_ecdh(slotId, peerKey, pms);
 #endif
->>>>>>> e198f6e7
 
     ret = atmel_ecc_translate_err(ret);
     ForceZero(read_key, sizeof(read_key));
@@ -526,7 +518,7 @@
         device_init_default();
     #endif
 
-#if defined(ATECC_USE_TRANSPORT_KEY) && ATECC_USE_TRANSPORT_KEY
+#if defined(WOLFSSL_ATECC_ECDH_ENC) || defined(WOLFSSL_ATECC_ECDH_IOENC)
         /* Init the I2C pipe encryption key. */
         /* Value is generated/stored during pair for the ATECC508A and stored
             on micro flash */
