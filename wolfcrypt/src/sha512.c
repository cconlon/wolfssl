/* sha512.c
 *
 * Copyright (C) 2006-2016 wolfSSL Inc.
 *
 * This file is part of wolfSSL.
 *
 * wolfSSL is free software; you can redistribute it and/or modify
 * it under the terms of the GNU General Public License as published by
 * the Free Software Foundation; either version 2 of the License, or
 * (at your option) any later version.
 *
 * wolfSSL is distributed in the hope that it will be useful,
 * but WITHOUT ANY WARRANTY; without even the implied warranty of
 * MERCHANTABILITY or FITNESS FOR A PARTICULAR PURPOSE.  See the
 * GNU General Public License for more details.
 *
 * You should have received a copy of the GNU General Public License
 * along with this program; if not, write to the Free Software
 * Foundation, Inc., 51 Franklin Street, Fifth Floor, Boston, MA 02110-1335, USA
 */


#ifdef HAVE_CONFIG_H
    #include <config.h>
#endif

#include <wolfssl/wolfcrypt/settings.h>

#ifdef WOLFSSL_SHA512
#include <wolfssl/wolfcrypt/error-crypt.h>

<<<<<<< HEAD
#ifdef HAVE_FIPS
int wc_InitSha512(Sha512* sha)
{
    if (sha == NULL) {
        return BAD_FUNC_ARG;
    }
    return InitSha512_fips(sha);
}


int wc_Sha512Update(Sha512* sha, const byte* data, word32 len)
{
    if (sha == NULL || (data == NULL && len > 0)) {
        return BAD_FUNC_ARG;
    }
    return Sha512Update_fips(sha, data, len);
}


int wc_Sha512Final(Sha512* sha, byte* out)
{
    if (sha == NULL || out == NULL) {
        return BAD_FUNC_ARG;
    }
    return Sha512Final_fips(sha, out);
}


#if defined(WOLFSSL_SHA384) || defined(HAVE_AESGCM)

int wc_InitSha384(Sha384* sha)
{
    if (sha == NULL) {
        return BAD_FUNC_ARG;
    }
    return InitSha384_fips(sha);
}


int wc_Sha384Update(Sha384* sha, const byte* data, word32 len)
{
    if (sha == NULL || (data == NULL && len > 0)) {
        return BAD_FUNC_ARG;
    }
    return Sha384Update_fips(sha, data, len);
}


int wc_Sha384Final(Sha384* sha, byte* out)
{
    if (sha == NULL || out == NULL) {
        return BAD_FUNC_ARG;
    }
    return Sha384Final_fips(sha, out);
}
=======
#include <wolfssl/wolfcrypt/sha512.h>
#include <wolfssl/wolfcrypt/error-crypt.h>

/* fips wrapper calls, user can call direct */
#ifdef HAVE_FIPS
    int wc_InitSha512(Sha512* sha)
    {
        return InitSha512_fips(sha);
    }
    int wc_InitSha512_ex(Sha512* sha, void* heap, int devId)
    {
        (void)heap;
        (void)devId;
        return InitSha512_fips(sha);
    }
    int wc_Sha512Update(Sha512* sha, const byte* data, word32 len)
    {
        return Sha512Update_fips(sha, data, len);
    }
    int wc_Sha512Final(Sha512* sha, byte* out)
    {
        return Sha512Final_fips(sha, out);
    }
    void wc_Sha512Free(Sha512* sha)
    {
        (void)sha;
        /* Not supported in FIPS */
    }
>>>>>>> 3ac35ce3

    #if defined(WOLFSSL_SHA384) || defined(HAVE_AESGCM)
        int wc_InitSha384(Sha384* sha)
        {
            return InitSha384_fips(sha);
        }
        int wc_InitSha384_ex(Sha384* sha, void* heap, int devId)
        {
            (void)heap;
            (void)devId;
            return InitSha384_fips(sha);
        }
        int wc_Sha384Update(Sha384* sha, const byte* data, word32 len)
        {
            return Sha384Update_fips(sha, data, len);
        }
        int wc_Sha384Final(Sha384* sha, byte* out)
        {
            return Sha384Final_fips(sha, out);
        }
        void wc_Sha384Free(Sha384* sha)
        {
            (void)sha;
            /* Not supported in FIPS */
        }
    #endif /* WOLFSSL_SHA384 || HAVE_AESGCM */

#else /* else build without using fips */

#include <wolfssl/wolfcrypt/logging.h>

#ifdef NO_INLINE
    #include <wolfssl/wolfcrypt/misc.h>
#else
    #define WOLFSSL_MISC_INCLUDED
    #include <wolfcrypt/src/misc.c>
#endif


#if defined(USE_INTEL_SPEEDUP)
    #define HAVE_INTEL_AVX1
    #define HAVE_INTEL_AVX2
#endif

#if defined(HAVE_INTEL_AVX1)
    /* #define DEBUG_XMM  */
#endif

#if defined(HAVE_INTEL_AVX2)
    #define HAVE_INTEL_RORX
    /* #define DEBUG_YMM  */
#endif


#if defined(HAVE_INTEL_RORX)
    #define ROTR(func, bits, x) \
    word64 func(word64 x) {  word64 ret ;\
        __asm__ ("rorx $"#bits", %1, %0\n\t":"=r"(ret):"r"(x):) ;\
        return ret ;\
    }

    static INLINE ROTR(rotrFixed64_28, 28, x);
    static INLINE ROTR(rotrFixed64_34, 34, x);
    static INLINE ROTR(rotrFixed64_39, 39, x);
    static INLINE ROTR(rotrFixed64_14, 14, x);
    static INLINE ROTR(rotrFixed64_18, 18, x);
    static INLINE ROTR(rotrFixed64_41, 41, x);

    #define S0_RORX(x) (rotrFixed64_28(x)^rotrFixed64_34(x)^rotrFixed64_39(x))
    #define S1_RORX(x) (rotrFixed64_14(x)^rotrFixed64_18(x)^rotrFixed64_41(x))
#endif /* HAVE_INTEL_RORX */

#if defined(HAVE_BYTEREVERSE64) && \
        !defined(HAVE_INTEL_AVX1) && !defined(HAVE_INTEL_AVX2)
    #define ByteReverseWords64(out, in, size) ByteReverseWords64_1(out, size)
    #define ByteReverseWords64_1(buf, size) \
        { unsigned int i ;\
            for(i=0; i< size/sizeof(word64); i++){\
                __asm__ volatile("bswapq %0":"+r"(buf[i])::) ;\
            }\
        }
#endif

<<<<<<< HEAD
int InitSha512(Sha512* sha512) {
     Save/Recover XMM, YMM
     ...
=======
static int InitSha512(Sha512* sha512)
{
    if (sha512 == NULL)
        return BAD_FUNC_ARG;

    sha512->digest[0] = W64LIT(0x6a09e667f3bcc908);
    sha512->digest[1] = W64LIT(0xbb67ae8584caa73b);
    sha512->digest[2] = W64LIT(0x3c6ef372fe94f82b);
    sha512->digest[3] = W64LIT(0xa54ff53a5f1d36f1);
    sha512->digest[4] = W64LIT(0x510e527fade682d1);
    sha512->digest[5] = W64LIT(0x9b05688c2b3e6c1f);
    sha512->digest[6] = W64LIT(0x1f83d9abfb41bd6b);
    sha512->digest[7] = W64LIT(0x5be0cd19137e2179);
>>>>>>> 3ac35ce3

    sha512->buffLen = 0;
    sha512->loLen   = 0;
    sha512->hiLen   = 0;

    return 0;
}

<<<<<<< HEAD
#if defined(HAVE_INTEL_AVX1)|| defined(HAVE_INTEL_AVX2)
  Transform_AVX1() ; # Function prototype
  Transform_AVX2() ; #
#endif

  _Transform() {     # Native Transform Function body

  }

  int Sha512Update() {
     Save/Recover XMM, YMM
     ...
  }

  int Sha512Final() {
     Save/Recover XMM, YMM
     ...
  }
=======

/* Hardware Acceleration */
#if defined(HAVE_INTEL_AVX1) || defined(HAVE_INTEL_AVX2)
>>>>>>> 3ac35ce3

    /*****
    Intel AVX1/AVX2 Macro Control Structure

<<<<<<< HEAD
#if defined(HAVE_INTEL_AVX1)

   XMM Instructions/INLINE asm Definitions
=======
    #if defined(HAVE_INteL_SPEEDUP)
        #define HAVE_INTEL_AVX1
        #define HAVE_INTEL_AVX2
    #endif
>>>>>>> 3ac35ce3

    int InitSha512(Sha512* sha512) {
         Save/Recover XMM, YMM
         ...

         Check Intel AVX cpuid flags
    }

    #if defined(HAVE_INTEL_AVX1)|| defined(HAVE_INTEL_AVX2)
      Transform_AVX1(); # Function prototype
      Transform_AVX2(); #
    #endif

      _Transform() {     # Native Transform Function body

<<<<<<< HEAD
#if defnied(HAVE_INTEL_AVX1)

  int Transform_AVX1() {
      Stitched Message Sched/Round
  }
=======
      }
>>>>>>> 3ac35ce3

      int Sha512Update() {
         Save/Recover XMM, YMM
         ...
      }

<<<<<<< HEAD
#if defnied(HAVE_INTEL_AVX2)

  int Transform_AVX2() {
      Stitched Message Sched/Round
  }
#endif
=======
      int Sha512Final() {
         Save/Recover XMM, YMM
         ...
      }
>>>>>>> 3ac35ce3


    #if defined(HAVE_INTEL_AVX1)

       XMM Instructions/INLINE asm Definitions

    #endif

    #if defined(HAVE_INTEL_AVX2)

       YMM Instructions/INLINE asm Definitions

    #endif

<<<<<<< HEAD
    #include <intrin.h>
    #define cpuid(a,b) __cpuid((int*)a,b)

    #define XASM_LINK(f)

#endif /* _MSC_VER */

#define EAX 0
#define EBX 1
#define ECX 2
#define EDX 3

#define CPUID_AVX1   0x1
#define CPUID_AVX2   0x2
#define CPUID_RDRAND 0x4
#define CPUID_RDSEED 0x8
#define CPUID_BMI2   0x10   /* MULX, RORX */

#define IS_INTEL_AVX1       (cpuid_flags&CPUID_AVX1)
#define IS_INTEL_AVX2       (cpuid_flags&CPUID_AVX2)
#define IS_INTEL_BMI2       (cpuid_flags&CPUID_BMI2)
#define IS_INTEL_RDRAND     (cpuid_flags&CPUID_RDRAND)
#define IS_INTEL_RDSEED     (cpuid_flags&CPUID_RDSEED)

static word32 cpuid_check = 0 ;
static word32 cpuid_flags = 0 ;

static word32 cpuid_flag(word32 leaf, word32 sub, word32 num, word32 bit) {
    int got_intel_cpu=0;
    unsigned int reg[5];

    reg[4] = '\0' ;
    cpuid(reg, 0, 0);
    if(XMEMCMP((char *)&(reg[EBX]), "Genu", 4) == 0 &&
                XMEMCMP((char *)&(reg[EDX]), "ineI", 4) == 0 &&
                XMEMCMP((char *)&(reg[ECX]), "ntel", 4) == 0) {
        got_intel_cpu = 1;
    }
    if (got_intel_cpu) {
        cpuid(reg, leaf, sub);
        return((reg[num]>>bit)&0x1) ;
    }
    return 0 ;
}
=======
    #if defnied(HAVE_INTEL_AVX1)
>>>>>>> 3ac35ce3

      int Transform_AVX1() {
          Stitched Message Sched/Round
      }

<<<<<<< HEAD
static int set_cpuid_flags() {
    if(cpuid_check ==0) {
        if(cpuid_flag(1, 0, ECX, 28)){ cpuid_flags |= CPUID_AVX1 ;}
        if(cpuid_flag(7, 0, EBX, 5)){  cpuid_flags |= CPUID_AVX2 ; }
        if(cpuid_flag(7, 0, EBX, 8)) { cpuid_flags |= CPUID_BMI2 ; }
        if(cpuid_flag(1, 0, ECX, 30)){ cpuid_flags |= CPUID_RDRAND ;  }
        if(cpuid_flag(7, 0, EBX, 18)){ cpuid_flags |= CPUID_RDSEED ;  }
		cpuid_check = 1 ;
		return 0 ;
    }
    return 1 ;
}
=======
    #endif
>>>>>>> 3ac35ce3

    #if defnied(HAVE_INTEL_AVX2)

      int Transform_AVX2() {
          Stitched Message Sched/Round
      }
    #endif

    */

<<<<<<< HEAD
#if defined(HAVE_INTEL_AVX2)
static int Transform_AVX2(Sha512 *sha512) ;
=======
>>>>>>> 3ac35ce3

    /* Each platform needs to query info type 1 from cpuid to see if aesni is
     * supported. Also, let's setup a macro for proper linkage w/o ABI conflicts
     */

    #ifndef _MSC_VER
        #define cpuid(reg, leaf, sub)\
            __asm__ __volatile__ ("cpuid":\
                "=a" (reg[0]), "=b" (reg[1]), "=c" (reg[2]), "=d" (reg[3]) :\
                "a" (leaf), "c"(sub));

        #define XASM_LINK(f) asm(f)
    #else

        #include <intrin.h>
        #define cpuid(a,b) __cpuid((int*)a,b)

        #define XASM_LINK(f)
    #endif /* _MSC_VER */

    #define EAX 0
    #define EBX 1
    #define ECX 2
    #define EDX 3

    #define CPUID_AVX1   0x1
    #define CPUID_AVX2   0x2
    #define CPUID_RDRAND 0x4
    #define CPUID_RDSEED 0x8
    #define CPUID_BMI2   0x10   /* MULX, RORX */

    #define IS_INTEL_AVX1       (cpuid_flags & CPUID_AVX1)
    #define IS_INTEL_AVX2       (cpuid_flags & CPUID_AVX2)
    #define IS_INTEL_BMI2       (cpuid_flags & CPUID_BMI2)
    #define IS_INTEL_RDRAND     (cpuid_flags & CPUID_RDRAND)
    #define IS_INTEL_RDSEED     (cpuid_flags & CPUID_RDSEED)

    static word32 cpuid_check = 0;
    static word32 cpuid_flags = 0;

    static word32 cpuid_flag(word32 leaf, word32 sub, word32 num, word32 bit) {
        int got_intel_cpu = 0;
        unsigned int reg[5];

        reg[4] = '\0';
        cpuid(reg, 0, 0);
        if (XMEMCMP((char *)&(reg[EBX]), "Genu", 4) == 0 &&
            XMEMCMP((char *)&(reg[EDX]), "ineI", 4) == 0 &&
            XMEMCMP((char *)&(reg[ECX]), "ntel", 4) == 0) {
            got_intel_cpu = 1;
        }
        if (got_intel_cpu) {
            cpuid(reg, leaf, sub);
            return ((reg[num] >> bit) & 0x1);
        }
        return 0;
    }

<<<<<<< HEAD
static int _Transform(Sha512 *sha512) ;

static int (*Transform_p)(Sha512* sha512) = _Transform ;
=======
>>>>>>> 3ac35ce3

    static int set_cpuid_flags() {
        if(cpuid_check ==0) {
            if(cpuid_flag(1, 0, ECX, 28)){ cpuid_flags |= CPUID_AVX1 ;}
            if(cpuid_flag(7, 0, EBX, 5)){  cpuid_flags |= CPUID_AVX2 ; }
            if(cpuid_flag(7, 0, EBX, 8)) { cpuid_flags |= CPUID_BMI2 ; }
            if(cpuid_flag(1, 0, ECX, 30)){ cpuid_flags |= CPUID_RDRAND ;  }
            if(cpuid_flag(7, 0, EBX, 18)){ cpuid_flags |= CPUID_RDSEED ;  }
    		cpuid_check = 1 ;
    		return 0 ;
        }
        return 1 ;
    }


<<<<<<< HEAD
#if defined(HAVE_INTEL_AVX2)
     if(IS_INTEL_AVX2 && IS_INTEL_BMI2){
         Transform_p = Transform_AVX1_RORX; return ;
         Transform_p = Transform_AVX2      ;
                  /* for avoiding warning,"not used" */
     }
#endif
#if defined(HAVE_INTEL_AVX1)
     Transform_p = ((IS_INTEL_AVX1) ? Transform_AVX1 : _Transform) ; return ;
#endif
     Transform_p = _Transform ; return ;
}
=======
    #if defined(HAVE_INTEL_AVX1)
        static int Transform_AVX1(Sha512 *sha512);
    #endif
    #if defined(HAVE_INTEL_AVX2)
        static int Transform_AVX2(Sha512 *sha512);
        #if defined(HAVE_INTEL_AVX1) && defined(HAVE_INTEL_AVX2) && defined(HAVE_INTEL_RORX)
            static int Transform_AVX1_RORX(Sha512 *sha512);
        #endif
    #endif
    static int _Transform(Sha512 *sha512);
    static int (*Transform_p)(Sha512* sha512) = _Transform;
    #define Transform(sha512) (*Transform_p)(sha512)

    /* Dummy for saving MM_REGs on behalf of Transform */
    /* #if defined(HAVE_INTEL_AVX2)
     #define SAVE_XMM_YMM   __asm__ volatile("orq %%r8, %%r8":::\
       "%ymm0","%ymm1","%ymm2","%ymm3","%ymm4","%ymm5","%ymm6","%ymm7","%ymm8","%ymm9","%ymm10","%ymm11",\
       "%ymm12","%ymm13","%ymm14","%ymm15")
    */
    #if defined(HAVE_INTEL_AVX1)
        #define SAVE_XMM_YMM   __asm__ volatile("orq %%r8, %%r8":::\
            "xmm0","xmm1","xmm2","xmm3","xmm4","xmm5","xmm6","xmm7","xmm8","xmm9","xmm10","xmm11","xmm12","xmm13","xmm14","xmm15")
    #endif
>>>>>>> 3ac35ce3


    int wc_InitSha512_ex(Sha512* sha512, void* heap, int devId)
    {
        int ret = InitSha512(sha512);

        (void)heap;
        (void)devId;

        if (set_cpuid_flags())
            return ret;

    #if defined(HAVE_INTEL_AVX2)
        if (IS_INTEL_AVX2 && IS_INTEL_BMI2) {
            Transform_p = Transform_AVX1_RORX; return ret;
            Transform_p = Transform_AVX2;
                /* for avoiding warning,"not used" */
        }
    #endif
    #if defined(HAVE_INTEL_AVX1)
        Transform_p = ((IS_INTEL_AVX1) ? Transform_AVX1 : _Transform); return ret;
    #endif
        Transform_p = _Transform;

        return ret;
    }

#else
    #define Transform(sha512) _Transform(sha512)

    int wc_InitSha512_ex(Sha512* sha512, void* heap, int devId)
    {
        int ret = 0;

        if (sha512 == NULL)
            return BAD_FUNC_ARG;

        sha512->heap = heap;

        ret = InitSha512(sha512);
        if (ret != 0)
            return ret;

<<<<<<< HEAD
int wc_InitSha512(Sha512* sha512)
{
    if (sha512 == NULL) {
        return BAD_FUNC_ARG;
    }

    sha512->digest[0] = W64LIT(0x6a09e667f3bcc908);
    sha512->digest[1] = W64LIT(0xbb67ae8584caa73b);
    sha512->digest[2] = W64LIT(0x3c6ef372fe94f82b);
    sha512->digest[3] = W64LIT(0xa54ff53a5f1d36f1);
    sha512->digest[4] = W64LIT(0x510e527fade682d1);
    sha512->digest[5] = W64LIT(0x9b05688c2b3e6c1f);
    sha512->digest[6] = W64LIT(0x1f83d9abfb41bd6b);
    sha512->digest[7] = W64LIT(0x5be0cd19137e2179);

    sha512->buffLen = 0;
    sha512->loLen   = 0;
    sha512->hiLen   = 0;

#if defined(HAVE_INTEL_AVX1)|| defined(HAVE_INTEL_AVX2)
    set_Transform() ; /* choose best Transform function under this runtime environment */
#endif

    return 0 ;
}
=======
    #if defined(WOLFSSL_ASYNC_CRYPT) && defined(WC_ASYNC_ENABLE_SHA512)
        ret = wolfAsync_DevCtxInit(&sha512->asyncDev,
                            WOLFSSL_ASYNC_MARKER_SHA512, sha512->heap, devId);
    #else
        (void)devId;
    #endif /* WOLFSSL_ASYNC_CRYPT */

        return ret;
    }
>>>>>>> 3ac35ce3

#endif /* Hardware Acceleration */

#ifndef SAVE_XMM_YMM
    #define SAVE_XMM_YMM
#endif

static const word64 K512[80] = {
	W64LIT(0x428a2f98d728ae22), W64LIT(0x7137449123ef65cd),
	W64LIT(0xb5c0fbcfec4d3b2f), W64LIT(0xe9b5dba58189dbbc),
	W64LIT(0x3956c25bf348b538), W64LIT(0x59f111f1b605d019),
	W64LIT(0x923f82a4af194f9b), W64LIT(0xab1c5ed5da6d8118),
	W64LIT(0xd807aa98a3030242), W64LIT(0x12835b0145706fbe),
	W64LIT(0x243185be4ee4b28c), W64LIT(0x550c7dc3d5ffb4e2),
	W64LIT(0x72be5d74f27b896f), W64LIT(0x80deb1fe3b1696b1),
	W64LIT(0x9bdc06a725c71235), W64LIT(0xc19bf174cf692694),
	W64LIT(0xe49b69c19ef14ad2), W64LIT(0xefbe4786384f25e3),
	W64LIT(0x0fc19dc68b8cd5b5), W64LIT(0x240ca1cc77ac9c65),
	W64LIT(0x2de92c6f592b0275), W64LIT(0x4a7484aa6ea6e483),
	W64LIT(0x5cb0a9dcbd41fbd4), W64LIT(0x76f988da831153b5),
	W64LIT(0x983e5152ee66dfab), W64LIT(0xa831c66d2db43210),
	W64LIT(0xb00327c898fb213f), W64LIT(0xbf597fc7beef0ee4),
	W64LIT(0xc6e00bf33da88fc2), W64LIT(0xd5a79147930aa725),
	W64LIT(0x06ca6351e003826f), W64LIT(0x142929670a0e6e70),
	W64LIT(0x27b70a8546d22ffc), W64LIT(0x2e1b21385c26c926),
	W64LIT(0x4d2c6dfc5ac42aed), W64LIT(0x53380d139d95b3df),
	W64LIT(0x650a73548baf63de), W64LIT(0x766a0abb3c77b2a8),
	W64LIT(0x81c2c92e47edaee6), W64LIT(0x92722c851482353b),
	W64LIT(0xa2bfe8a14cf10364), W64LIT(0xa81a664bbc423001),
	W64LIT(0xc24b8b70d0f89791), W64LIT(0xc76c51a30654be30),
	W64LIT(0xd192e819d6ef5218), W64LIT(0xd69906245565a910),
	W64LIT(0xf40e35855771202a), W64LIT(0x106aa07032bbd1b8),
	W64LIT(0x19a4c116b8d2d0c8), W64LIT(0x1e376c085141ab53),
	W64LIT(0x2748774cdf8eeb99), W64LIT(0x34b0bcb5e19b48a8),
	W64LIT(0x391c0cb3c5c95a63), W64LIT(0x4ed8aa4ae3418acb),
	W64LIT(0x5b9cca4f7763e373), W64LIT(0x682e6ff3d6b2b8a3),
	W64LIT(0x748f82ee5defb2fc), W64LIT(0x78a5636f43172f60),
	W64LIT(0x84c87814a1f0ab72), W64LIT(0x8cc702081a6439ec),
	W64LIT(0x90befffa23631e28), W64LIT(0xa4506cebde82bde9),
	W64LIT(0xbef9a3f7b2c67915), W64LIT(0xc67178f2e372532b),
	W64LIT(0xca273eceea26619c), W64LIT(0xd186b8c721c0c207),
	W64LIT(0xeada7dd6cde0eb1e), W64LIT(0xf57d4f7fee6ed178),
	W64LIT(0x06f067aa72176fba), W64LIT(0x0a637dc5a2c898a6),
	W64LIT(0x113f9804bef90dae), W64LIT(0x1b710b35131c471b),
	W64LIT(0x28db77f523047d84), W64LIT(0x32caab7b40c72493),
	W64LIT(0x3c9ebe0a15c9bebc), W64LIT(0x431d67c49c100d4c),
	W64LIT(0x4cc5d4becb3e42b6), W64LIT(0x597f299cfc657e2a),
	W64LIT(0x5fcb6fab3ad6faec), W64LIT(0x6c44198c4a475817)
};



#define blk0(i) (W[i] = sha512->buffer[i])

#define blk2(i) (W[i&15]+=s1(W[(i-2)&15])+W[(i-7)&15]+s0(W[(i-15)&15]))

#define Ch(x,y,z) (z^(x&(y^z)))
#define Maj(x,y,z) ((x&y)|(z&(x|y)))

#define a(i) T[(0-i)&7]
#define b(i) T[(1-i)&7]
#define c(i) T[(2-i)&7]
#define d(i) T[(3-i)&7]
#define e(i) T[(4-i)&7]
#define f(i) T[(5-i)&7]
#define g(i) T[(6-i)&7]
#define h(i) T[(7-i)&7]

#define S0(x) (rotrFixed64(x,28)^rotrFixed64(x,34)^rotrFixed64(x,39))
#define S1(x) (rotrFixed64(x,14)^rotrFixed64(x,18)^rotrFixed64(x,41))
#define s0(x) (rotrFixed64(x,1)^rotrFixed64(x,8)^(x>>7))
#define s1(x) (rotrFixed64(x,19)^rotrFixed64(x,61)^(x>>6))

#define R(i) h(i)+=S1(e(i))+Ch(e(i),f(i),g(i))+K[i+j]+(j?blk2(i):blk0(i));\
    d(i)+=h(i);h(i)+=S0(a(i))+Maj(a(i),b(i),c(i))

static int _Transform(Sha512* sha512)
{
    const word64* K = K512;

    word32 j;
    word64 T[8];


#ifdef WOLFSSL_SMALL_STACK
    word64* W;
    W = (word64*) XMALLOC(sizeof(word64) * 16, NULL, DYNAMIC_TYPE_TMP_BUFFER);
    if (W == NULL)
        return MEMORY_E;
#else
    word64 W[16];
#endif

    /* Copy digest to working vars */
    XMEMCPY(T, sha512->digest, sizeof(T));

#ifdef USE_SLOW_SHA2
    /* over twice as small, but 50% slower */
    /* 80 operations, not unrolled */
    for (j = 0; j < 80; j += 16) {
        int m;
        for (m = 0; m < 16; m++) { /* braces needed here for macros {} */
            R(m);
        }
    }
#else
    /* 80 operations, partially loop unrolled */
    for (j = 0; j < 80; j += 16) {
        R( 0); R( 1); R( 2); R( 3);
        R( 4); R( 5); R( 6); R( 7);
        R( 8); R( 9); R(10); R(11);
        R(12); R(13); R(14); R(15);
    }
#endif /* USE_SLOW_SHA2 */

    /* Add the working vars back into digest */

    sha512->digest[0] += a(0);
    sha512->digest[1] += b(0);
    sha512->digest[2] += c(0);
    sha512->digest[3] += d(0);
    sha512->digest[4] += e(0);
    sha512->digest[5] += f(0);
    sha512->digest[6] += g(0);
    sha512->digest[7] += h(0);

    /* Wipe variables */
    ForceZero(W, sizeof(word64) * 16);
    ForceZero(T, sizeof(T));

#ifdef WOLFSSL_SMALL_STACK
    XFREE(W, NULL, DYNAMIC_TYPE_TMP_BUFFER);
#endif

    return 0;
}


static INLINE void AddLength(Sha512* sha512, word32 len)
{
    word64 tmp = sha512->loLen;
    if ( (sha512->loLen += len) < tmp)
        sha512->hiLen++;                       /* carry low to high */
}

static INLINE int Sha512Update(Sha512* sha512, const byte* data, word32 len)
{
<<<<<<< HEAD
    byte* local;

    /* do block size increments */
    local = (byte*)sha512->buffer;
    SAVE_XMM_YMM ; /* for Intel AVX */
=======
    int ret = 0;

    /* do block size increments */
    byte* local = (byte*)sha512->buffer;

    /* check that internal buffLen is valid */
    if (sha512->buffLen > SHA512_BLOCK_SIZE)
        return BUFFER_E;

    SAVE_XMM_YMM; /* for Intel AVX */
>>>>>>> 3ac35ce3

    while (len) {
        word32 add = min(len, SHA512_BLOCK_SIZE - sha512->buffLen);
        XMEMCPY(&local[sha512->buffLen], data, add);

        sha512->buffLen += add;
        data         += add;
        len          -= add;

        if (sha512->buffLen == SHA512_BLOCK_SIZE) {
<<<<<<< HEAD
            int ret;
            #if defined(LITTLE_ENDIAN_ORDER)
                #if defined(HAVE_INTEL_AVX1) || defined(HAVE_INTEL_AVX2)
                if(!IS_INTEL_AVX1 && !IS_INTEL_AVX2)
                #endif
                    ByteReverseWords64(sha512->buffer, sha512->buffer,
                                   SHA512_BLOCK_SIZE);
            #endif
=======
    #if defined(LITTLE_ENDIAN_ORDER)
        #if defined(HAVE_INTEL_AVX1) || defined(HAVE_INTEL_AVX2)
            if(!IS_INTEL_AVX1 && !IS_INTEL_AVX2)
        #endif
                ByteReverseWords64(sha512->buffer, sha512->buffer,
                               SHA512_BLOCK_SIZE);
    #endif
>>>>>>> 3ac35ce3
            ret = Transform(sha512);
            if (ret != 0)
                break;

            AddLength(sha512, SHA512_BLOCK_SIZE);
            sha512->buffLen = 0;
        }
    }

    return ret;
}

int wc_Sha512Update(Sha512* sha512, const byte* data, word32 len)
{
<<<<<<< HEAD
    if (sha512 == NULL ||(data == NULL && len > 0)) {
        return BAD_FUNC_ARG;
    }
=======
#if defined(WOLFSSL_ASYNC_CRYPT) && defined(WC_ASYNC_ENABLE_SHA512)
    if (sha512->asyncDev.marker == WOLFSSL_ASYNC_MARKER_SHA512) {
    #if defined(HAVE_INTEL_QA)
        return IntelQaSymSha512(&sha512->asyncDev, NULL, data, len);
    #endif
    }
#endif /* WOLFSSL_ASYNC_CRYPT */

>>>>>>> 3ac35ce3
    return Sha512Update(sha512, data, len);
}


static INLINE int Sha512Final(Sha512* sha512)
{
    byte* local = (byte*)sha512->buffer;
    int ret;

    SAVE_XMM_YMM ; /* for Intel AVX */
    AddLength(sha512, sha512->buffLen);               /* before adding pads */

    local[sha512->buffLen++] = 0x80;  /* add 1 */

    /* pad with zeros */
    if (sha512->buffLen > SHA512_PAD_SIZE) {
        XMEMSET(&local[sha512->buffLen], 0, SHA512_BLOCK_SIZE - sha512->buffLen);
        sha512->buffLen += SHA512_BLOCK_SIZE - sha512->buffLen;
<<<<<<< HEAD
        #if defined(LITTLE_ENDIAN_ORDER)
            #if defined(HAVE_INTEL_AVX1) || defined(HAVE_INTEL_AVX2)
            if(!IS_INTEL_AVX1 && !IS_INTEL_AVX2)
            #endif
=======
#if defined(LITTLE_ENDIAN_ORDER)
    #if defined(HAVE_INTEL_AVX1) || defined(HAVE_INTEL_AVX2)
        if (!IS_INTEL_AVX1 && !IS_INTEL_AVX2)
    #endif
>>>>>>> 3ac35ce3
            ByteReverseWords64(sha512->buffer,sha512->buffer,SHA512_BLOCK_SIZE);

#endif /* LITTLE_ENDIAN_ORDER */
        ret = Transform(sha512);
        if (ret != 0)
            return ret;

        sha512->buffLen = 0;
    }
    XMEMSET(&local[sha512->buffLen], 0, SHA512_PAD_SIZE - sha512->buffLen);

    /* put lengths in bits */
<<<<<<< HEAD
    sha512->hiLen = (sha512->loLen >> (8*sizeof(sha512->loLen) - 3)) +
                 (sha512->hiLen << 3);
=======
    sha512->hiLen = (sha512->loLen >> (8 * sizeof(sha512->loLen) - 3)) +
                                                         (sha512->hiLen << 3);
>>>>>>> 3ac35ce3
    sha512->loLen = sha512->loLen << 3;

    /* store lengths */
#if defined(LITTLE_ENDIAN_ORDER)
#if defined(HAVE_INTEL_AVX1) || defined(HAVE_INTEL_AVX2)
    if (!IS_INTEL_AVX1 && !IS_INTEL_AVX2)
#endif
        ByteReverseWords64(sha512->buffer, sha512->buffer, SHA512_PAD_SIZE);
#endif
    /* ! length ordering dependent on digest endian type ! */

    sha512->buffer[SHA512_BLOCK_SIZE / sizeof(word64) - 2] = sha512->hiLen;
    sha512->buffer[SHA512_BLOCK_SIZE / sizeof(word64) - 1] = sha512->loLen;
#if defined(HAVE_INTEL_AVX1) || defined(HAVE_INTEL_AVX2)
    if (IS_INTEL_AVX1 || IS_INTEL_AVX2)
        ByteReverseWords64(&(sha512->buffer[SHA512_BLOCK_SIZE / sizeof(word64) - 2]),
                           &(sha512->buffer[SHA512_BLOCK_SIZE / sizeof(word64) - 2]),
                           SHA512_BLOCK_SIZE - SHA512_PAD_SIZE);
#endif
    ret = Transform(sha512);
    if (ret != 0)
        return ret;

    #ifdef LITTLE_ENDIAN_ORDER
        ByteReverseWords64(sha512->digest, sha512->digest, SHA512_DIGEST_SIZE);
    #endif

    return 0;
}

int wc_Sha512Final(Sha512* sha512, byte* hash)
{
    int ret;

<<<<<<< HEAD
    if (sha512 == NULL || hash == NULL) {
        return BAD_FUNC_ARG;
    }
=======
#if defined(WOLFSSL_ASYNC_CRYPT) && defined(WC_ASYNC_ENABLE_SHA512)
    if (sha512->asyncDev.marker == WOLFSSL_ASYNC_MARKER_SHA512) {
    #if defined(HAVE_INTEL_QA)
        return IntelQaSymSha512(&sha512->asyncDev, hash, NULL,
                                            SHA512_DIGEST_SIZE);
    #endif
    }
#endif /* WOLFSSL_ASYNC_CRYPT */
>>>>>>> 3ac35ce3

    ret = Sha512Final(sha512);
    if (ret != 0)
        return ret;

    XMEMCPY(hash, sha512->digest, SHA512_DIGEST_SIZE);

    return InitSha512(sha512);  /* reset state */
}


int wc_InitSha512(Sha512* sha512)
{
    return wc_InitSha512_ex(sha512, NULL, INVALID_DEVID);
}

void wc_Sha512Free(Sha512* sha512)
{
    if (sha512 == NULL)
        return;

#if defined(WOLFSSL_ASYNC_CRYPT) && defined(WC_ASYNC_ENABLE_SHA512)
    wolfAsync_DevCtxFree(&sha512->asyncDev, WOLFSSL_ASYNC_MARKER_SHA512);
#endif /* WOLFSSL_ASYNC_CRYPT */
}


#if defined(HAVE_INTEL_AVX1)

#define Rx_1(i) h(i)+=S1(e(i))+Ch(e(i),f(i),g(i))+K[i+j] + W_X[i];
#define Rx_2(i) d(i)+=h(i);
#define Rx_3(i) h(i)+=S0(a(i))+Maj(a(i),b(i),c(i));

#if defined(HAVE_INTEL_RORX)

    #define Rx_RORX_1(i) h(i)+=S1_RORX(e(i))+Ch(e(i),f(i),g(i))+K[i+j] + W_X[i];
    #define Rx_RORX_2(i) d(i)+=h(i);
    #define Rx_RORX_3(i) h(i)+=S0_RORX(a(i))+Maj(a(i),b(i),c(i));
#endif /* HAVE_INTEL_RORX */

<<<<<<< HEAD
#if defined(HAVE_INTEL_AVX2)
#define Ry_1(i, w) h(i)+=S1(e(i))+Ch(e(i),f(i),g(i))+K[i+j] + w ;
=======
#endif /* HAVE_INTEL_AVX1 */

#if defined(HAVE_INTEL_AVX2)
#define Ry_1(i, w) h(i)+=S1(e(i))+Ch(e(i),f(i),g(i))+K[i+j] + w;
>>>>>>> 3ac35ce3
#define Ry_2(i, w) d(i)+=h(i);
#define Ry_3(i, w) h(i)+=S0(a(i))+Maj(a(i),b(i),c(i));
#endif /* HAVE_INTEL_AVX2 */

/* INLINE Assember for Intel AVX1 instructions */
#if defined(HAVE_INTEL_AVX1)
#if defined(DEBUG_XMM)
    #define SAVE_REG(i)     __asm__ volatile("vmovdqu %%xmm"#i", %0 \n\t":"=m"(reg[i][0])::XMM_REGs);
    #define RECV_REG(i)     __asm__ volatile("vmovdqu %0, %%xmm"#i" \n\t"::"m"(reg[i][0]):XMM_REGs);

    #define _DUMP_REG(REG, name)\
        { word64 buf[16];word64 reg[16][2];int k;\
          SAVE_REG(0); SAVE_REG(1); SAVE_REG(2);  SAVE_REG(3);  SAVE_REG(4);  \
          SAVE_REG(5);   SAVE_REG(6); SAVE_REG(7);SAVE_REG(8); SAVE_REG(9); SAVE_REG(10);\
           SAVE_REG(11); SAVE_REG(12); SAVE_REG(13); SAVE_REG(14); SAVE_REG(15); \
          __asm__ volatile("vmovdqu %%"#REG", %0 \n\t":"=m"(buf[0])::XMM_REGs);\
          printf(" "#name":\t"); for(k=0; k<2; k++) printf("%016lx.", (word64)(buf[k])); printf("\n"); \
          RECV_REG(0); RECV_REG(1); RECV_REG(2);  RECV_REG(3);  RECV_REG(4);\
          RECV_REG(5);   RECV_REG(6); RECV_REG(7); RECV_REG(8); RECV_REG(9);\
          RECV_REG(10); RECV_REG(11); RECV_REG(12); RECV_REG(13); RECV_REG(14); RECV_REG(15);\
        }

<<<<<<< HEAD
#define SAVE_REG(i)     __asm__ volatile("vmovdqu %%xmm"#i", %0 \n\t":"=m"(reg[i][0])::XMM_REGs);
#define RECV_REG(i)     __asm__ volatile("vmovdqu %0, %%xmm"#i" \n\t"::"m"(reg[i][0]):XMM_REGs);

#define _DUMP_REG(REG, name)\
    { word64 buf[16] ;word64 reg[16][2];int k ;\
      SAVE_REG(0); SAVE_REG(1); SAVE_REG(2);  SAVE_REG(3);  SAVE_REG(4);  \
      SAVE_REG(5);   SAVE_REG(6); SAVE_REG(7);SAVE_REG(8); SAVE_REG(9); SAVE_REG(10);\
       SAVE_REG(11); SAVE_REG(12); SAVE_REG(13); SAVE_REG(14); SAVE_REG(15); \
      __asm__ volatile("vmovdqu %%"#REG", %0 \n\t":"=m"(buf[0])::XMM_REGs);\
      printf(" "#name":\t") ; for(k=0; k<2; k++) printf("%016lx.", (word64)(buf[k])); printf("\n") ; \
      RECV_REG(0); RECV_REG(1); RECV_REG(2);  RECV_REG(3);  RECV_REG(4);\
      RECV_REG(5);   RECV_REG(6); RECV_REG(7); RECV_REG(8); RECV_REG(9);\
      RECV_REG(10); RECV_REG(11); RECV_REG(12); RECV_REG(13); RECV_REG(14); RECV_REG(15);\
    }

#define DUMP_REG(REG) _DUMP_REG(REG, #REG)
#define PRINTF(fmt, ...)

#else

#define DUMP_REG(REG)
#define PRINTF(fmt, ...)

#endif
=======
    #define DUMP_REG(REG) _DUMP_REG(REG, #REG)
    #define PRINTF(fmt, ...)
#else
    #define DUMP_REG(REG)
    #define PRINTF(fmt, ...)
#endif /* DEBUG_XMM */
>>>>>>> 3ac35ce3

#define _MOVE_to_REG(xymm, mem)       __asm__ volatile("vmovdqu %0, %%"#xymm" "\
        :: "m"(mem):XMM_REGs);
#define _MOVE_to_MEM(mem,i, xymm)     __asm__ volatile("vmovdqu %%"#xymm", %0" :\
         "=m"(mem[i]),"=m"(mem[i+1]),"=m"(mem[i+2]),"=m"(mem[i+3])::XMM_REGs);
#define _MOVE(dest, src)              __asm__ volatile("vmovdqu %%"#src",  %%"\
        #dest" ":::XMM_REGs);

#define _S_TEMP(dest, src, bits, temp)  __asm__ volatile("vpsrlq  $"#bits", %%"\
        #src", %%"#dest"\n\tvpsllq  $64-"#bits", %%"#src", %%"#temp"\n\tvpor %%"\
        #temp",%%"#dest", %%"#dest" ":::XMM_REGs);
#define _AVX1_R(dest, src, bits)      __asm__ volatile("vpsrlq  $"#bits", %%"\
        #src", %%"#dest" ":::XMM_REGs);
#define _XOR(dest, src1, src2)        __asm__ volatile("vpxor   %%"#src1", %%"\
        #src2", %%"#dest" ":::XMM_REGs);
#define _OR(dest, src1, src2)         __asm__ volatile("vpor    %%"#src1", %%"\
        #src2", %%"#dest" ":::XMM_REGs);
#define _ADD(dest, src1, src2)        __asm__ volatile("vpaddq   %%"#src1", %%"\
        #src2", %%"#dest" ":::XMM_REGs);
#define _ADD_MEM(dest, src1, mem)     __asm__ volatile("vpaddq   %0, %%"#src1", %%"\
        #dest" "::"m"(mem):XMM_REGs);

#define MOVE_to_REG(xymm, mem)      _MOVE_to_REG(xymm, mem)
#define MOVE_to_MEM(mem, i, xymm)   _MOVE_to_MEM(mem, i, xymm)
#define MOVE(dest, src)             _MOVE(dest, src)

#define XOR(dest, src1, src2)      _XOR(dest, src1, src2)
#define OR(dest, src1, src2)       _OR(dest, src1, src2)
#define ADD(dest, src1, src2)      _ADD(dest, src1, src2)

#define S_TMP(dest, src, bits, temp) _S_TEMP(dest, src, bits, temp);
#define AVX1_S(dest, src, bits)      S_TMP(dest, src, bits, S_TEMP)
#define AVX1_R(dest, src, bits)      _AVX1_R(dest, src, bits)

#define Init_Mask(mask) \
<<<<<<< HEAD
     __asm__ volatile("vmovdqu %0, %%xmm1\n\t"::"m"(mask):"%xmm1") ;
=======
     __asm__ volatile("vmovdqu %0, %%xmm1\n\t"::"m"(mask):"%xmm1");
>>>>>>> 3ac35ce3

#define _W_from_buff1(w, buff, xmm) \
    /* X0..3(xmm4..7), W[0..15] = sha512->buffer[0.15];  */\
     __asm__ volatile("vmovdqu %1, %%"#xmm"\n\t"\
                      "vpshufb %%xmm1, %%"#xmm", %%"#xmm"\n\t"\
                      "vmovdqu %%"#xmm", %0"\
                      :"=m"(w): "m"(buff):"%xmm0");

#define W_from_buff1(w, buff, xmm) _W_from_buff1(w, buff, xmm)

#define W_from_buff(w, buff)\
     Init_Mask(mBYTE_FLIP_MASK[0]);\
     W_from_buff1(w[0], buff[0], W_0);\
     W_from_buff1(w[2], buff[2], W_2);\
     W_from_buff1(w[4], buff[4], W_4);\
     W_from_buff1(w[6], buff[6], W_6);\
     W_from_buff1(w[8], buff[8], W_8);\
     W_from_buff1(w[10],buff[10],W_10);\
     W_from_buff1(w[12],buff[12],W_12);\
     W_from_buff1(w[14],buff[14],W_14);

<<<<<<< HEAD
static word64 mBYTE_FLIP_MASK[] =  { 0x0001020304050607, 0x08090a0b0c0d0e0f } ;
=======
static word64 mBYTE_FLIP_MASK[] =  { 0x0001020304050607, 0x08090a0b0c0d0e0f };
>>>>>>> 3ac35ce3

#define W_I_15  xmm14
#define W_I_7   xmm11
#define W_I_2   xmm13
#define W_I     xmm12
#define G_TEMP  xmm0
#define S_TEMP  xmm1
#define XMM_TEMP0  xmm2

#define W_0     xmm12
#define W_2     xmm3
#define W_4     xmm4
#define W_6     xmm5
#define W_8     xmm6
#define W_10    xmm7
#define W_12    xmm8
#define W_14    xmm9

#define XMM_REGs

#define s0_1(dest, src)      AVX1_S(dest, src, 1);
<<<<<<< HEAD
#define s0_2(dest, src)      AVX1_S(G_TEMP, src, 8); XOR(dest, G_TEMP, dest) ;
#define s0_3(dest, src)      AVX1_R(G_TEMP, src, 7);  XOR(dest, G_TEMP, dest) ;

#define s1_1(dest, src)      AVX1_S(dest, src, 19);
#define s1_2(dest, src)      AVX1_S(G_TEMP, src, 61); XOR(dest, G_TEMP, dest) ;
#define s1_3(dest, src)      AVX1_R(G_TEMP, src, 6); XOR(dest, G_TEMP, dest) ;

#define s0_(dest, src)       s0_1(dest, src) ; s0_2(dest, src) ; s0_3(dest, src)
#define s1_(dest, src)       s1_1(dest, src) ; s1_2(dest, src) ; s1_3(dest, src)

#define Block_xx_1(i) \
    MOVE_to_REG(W_I_15, W_X[(i-15)&15]) ;\
    MOVE_to_REG(W_I_7,  W_X[(i- 7)&15]) ;\

#define Block_xx_2(i) \
    MOVE_to_REG(W_I_2,  W_X[(i- 2)&15]) ;\
    MOVE_to_REG(W_I,    W_X[(i)]) ;\

#define Block_xx_3(i) \
    s0_ (XMM_TEMP0, W_I_15) ;\

#define Block_xx_4(i) \
    ADD(W_I, W_I, XMM_TEMP0) ;\
    ADD(W_I, W_I, W_I_7) ;\

#define Block_xx_5(i) \
    s1_ (XMM_TEMP0, W_I_2) ;\
=======
#define s0_2(dest, src)      AVX1_S(G_TEMP, src, 8); XOR(dest, G_TEMP, dest);
#define s0_3(dest, src)      AVX1_R(G_TEMP, src, 7);  XOR(dest, G_TEMP, dest);

#define s1_1(dest, src)      AVX1_S(dest, src, 19);
#define s1_2(dest, src)      AVX1_S(G_TEMP, src, 61); XOR(dest, G_TEMP, dest);
#define s1_3(dest, src)      AVX1_R(G_TEMP, src, 6); XOR(dest, G_TEMP, dest);

#define s0_(dest, src)       s0_1(dest, src); s0_2(dest, src); s0_3(dest, src)
#define s1_(dest, src)       s1_1(dest, src); s1_2(dest, src); s1_3(dest, src)

#define Block_xx_1(i) \
    MOVE_to_REG(W_I_15, W_X[(i-15)&15]);\
    MOVE_to_REG(W_I_7,  W_X[(i- 7)&15]);\

#define Block_xx_2(i) \
    MOVE_to_REG(W_I_2,  W_X[(i- 2)&15]);\
    MOVE_to_REG(W_I,    W_X[(i)]);\

#define Block_xx_3(i) \
    s0_ (XMM_TEMP0, W_I_15);\

#define Block_xx_4(i) \
    ADD(W_I, W_I, XMM_TEMP0);\
    ADD(W_I, W_I, W_I_7);\

#define Block_xx_5(i) \
    s1_ (XMM_TEMP0, W_I_2);\
>>>>>>> 3ac35ce3

#define Block_xx_6(i) \
    ADD(W_I, W_I, XMM_TEMP0);\
    MOVE_to_MEM(W_X,i, W_I);\
    if (i==0)\
        MOVE_to_MEM(W_X,16, W_I);\

#define Block_xx_7(i) \
<<<<<<< HEAD
    MOVE_to_REG(W_I_15, W_X[(i-15)&15]) ;\
    MOVE_to_REG(W_I_7,  W_X[(i- 7)&15]) ;\
=======
    MOVE_to_REG(W_I_15, W_X[(i-15)&15]);\
    MOVE_to_REG(W_I_7,  W_X[(i- 7)&15]);\
>>>>>>> 3ac35ce3

#define Block_xx_8(i) \
    MOVE_to_REG(W_I_2,  W_X[(i- 2)&15]);\
    MOVE_to_REG(W_I,    W_X[(i)]);\

#define Block_xx_9(i) \
    s0_ (XMM_TEMP0, W_I_15);\

#define Block_xx_10(i) \
    ADD(W_I, W_I, XMM_TEMP0);\
    ADD(W_I, W_I, W_I_7);\

#define Block_xx_11(i) \
    s1_ (XMM_TEMP0, W_I_2);\

#define Block_xx_12(i) \
    ADD(W_I, W_I, XMM_TEMP0);\
    MOVE_to_MEM(W_X,i, W_I);\
    if ((i)==0)\
        MOVE_to_MEM(W_X,16, W_I);\

static INLINE void Block_0_1(word64 *W_X) { Block_xx_1(0); }
static INLINE void Block_0_2(word64 *W_X) { Block_xx_2(0); }
static INLINE void Block_0_3(void) { Block_xx_3(0); }
static INLINE void Block_0_4(void) { Block_xx_4(0); }
static INLINE void Block_0_5(void) { Block_xx_5(0); }
static INLINE void Block_0_6(word64 *W_X) { Block_xx_6(0); }
static INLINE void Block_0_7(word64 *W_X) { Block_xx_7(2); }
static INLINE void Block_0_8(word64 *W_X) { Block_xx_8(2); }
static INLINE void Block_0_9(void) { Block_xx_9(2); }
static INLINE void Block_0_10(void){ Block_xx_10(2); }
static INLINE void Block_0_11(void){ Block_xx_11(2); }
static INLINE void Block_0_12(word64 *W_X){ Block_xx_12(2); }

static INLINE void Block_4_1(word64 *W_X) { Block_xx_1(4); }
static INLINE void Block_4_2(word64 *W_X) { Block_xx_2(4); }
static INLINE void Block_4_3(void) { Block_xx_3(4); }
static INLINE void Block_4_4(void) { Block_xx_4(4); }
static INLINE void Block_4_5(void) { Block_xx_5(4); }
static INLINE void Block_4_6(word64 *W_X) { Block_xx_6(4); }
static INLINE void Block_4_7(word64 *W_X) { Block_xx_7(6); }
static INLINE void Block_4_8(word64 *W_X) { Block_xx_8(6); }
static INLINE void Block_4_9(void) { Block_xx_9(6); }
static INLINE void Block_4_10(void){ Block_xx_10(6); }
static INLINE void Block_4_11(void){ Block_xx_11(6); }
static INLINE void Block_4_12(word64 *W_X){ Block_xx_12(6); }

static INLINE void Block_8_1(word64 *W_X) { Block_xx_1(8); }
static INLINE void Block_8_2(word64 *W_X) { Block_xx_2(8); }
static INLINE void Block_8_3(void) { Block_xx_3(8); }
static INLINE void Block_8_4(void) { Block_xx_4(8); }
static INLINE void Block_8_5(void) { Block_xx_5(8); }
static INLINE void Block_8_6(word64 *W_X) { Block_xx_6(8); }
static INLINE void Block_8_7(word64 *W_X) { Block_xx_7(10); }
static INLINE void Block_8_8(word64 *W_X) { Block_xx_8(10); }
static INLINE void Block_8_9(void) { Block_xx_9(10); }
static INLINE void Block_8_10(void){ Block_xx_10(10); }
static INLINE void Block_8_11(void){ Block_xx_11(10); }
static INLINE void Block_8_12(word64 *W_X){ Block_xx_12(10); }

static INLINE void Block_12_1(word64 *W_X) { Block_xx_1(12); }
static INLINE void Block_12_2(word64 *W_X) { Block_xx_2(12); }
static INLINE void Block_12_3(void) { Block_xx_3(12); }
static INLINE void Block_12_4(void) { Block_xx_4(12); }
static INLINE void Block_12_5(void) { Block_xx_5(12); }
static INLINE void Block_12_6(word64 *W_X) { Block_xx_6(12); }
static INLINE void Block_12_7(word64 *W_X) { Block_xx_7(14); }
static INLINE void Block_12_8(word64 *W_X) { Block_xx_8(14); }
static INLINE void Block_12_9(void) { Block_xx_9(14); }
static INLINE void Block_12_10(void){ Block_xx_10(14); }
static INLINE void Block_12_11(void){ Block_xx_11(14); }
static INLINE void Block_12_12(word64 *W_X){ Block_xx_12(14); }

#endif /* HAVE_INTEL_AVX1 */

#if defined(HAVE_INTEL_AVX2)
static const unsigned long mBYTE_FLIP_MASK_Y[] =
   { 0x0001020304050607, 0x08090a0b0c0d0e0f, 0x0001020304050607, 0x08090a0b0c0d0e0f };

#define W_from_buff_Y(buff)\
    { /* X0..3(ymm9..12), W_X[0..15] = sha512->buffer[0.15];  */\
     __asm__ volatile("vmovdqu %0, %%ymm8\n\t"::"m"(mBYTE_FLIP_MASK_Y[0]):YMM_REGs);\
     __asm__ volatile("vmovdqu %0, %%ymm12\n\t"\
                      "vmovdqu %1, %%ymm4\n\t"\
                      "vpshufb %%ymm8, %%ymm12, %%ymm12\n\t"\
                      "vpshufb %%ymm8, %%ymm4, %%ymm4\n\t"\
                      :: "m"(buff[0]),  "m"(buff[4]):YMM_REGs);\
     __asm__ volatile("vmovdqu %0, %%ymm5\n\t"\
                      "vmovdqu %1, %%ymm6\n\t"\
                      "vpshufb %%ymm8, %%ymm5, %%ymm5\n\t"\
                      "vpshufb %%ymm8, %%ymm6, %%ymm6\n\t"\
                      :: "m"(buff[8]),  "m"(buff[12]):YMM_REGs);\
    }

#if defined(DEBUG_YMM)
    #define SAVE_REG_Y(i) __asm__ volatile("vmovdqu %%ymm"#i", %0 \n\t":"=m"(reg[i-4][0])::YMM_REGs);
    #define RECV_REG_Y(i) __asm__ volatile("vmovdqu %0, %%ymm"#i" \n\t"::"m"(reg[i-4][0]):YMM_REGs);

    #define _DUMP_REG_Y(REG, name)\
        { word64 buf[16];word64 reg[16][2];int k;\
          SAVE_REG_Y(4);  SAVE_REG_Y(5);   SAVE_REG_Y(6); SAVE_REG_Y(7); \
          SAVE_REG_Y(8); SAVE_REG_Y(9); SAVE_REG_Y(10); SAVE_REG_Y(11); SAVE_REG_Y(12);\
          SAVE_REG_Y(13); SAVE_REG_Y(14); SAVE_REG_Y(15); \
          __asm__ volatile("vmovdqu %%"#REG", %0 \n\t":"=m"(buf[0])::YMM_REGs);\
          printf(" "#name":\t"); for(k=0; k<4; k++) printf("%016lx.", (word64)buf[k]); printf("\n"); \
          RECV_REG_Y(4);  RECV_REG_Y(5);   RECV_REG_Y(6); RECV_REG_Y(7); \
          RECV_REG_Y(8); RECV_REG_Y(9); RECV_REG_Y(10); RECV_REG_Y(11); RECV_REG_Y(12); \
          RECV_REG_Y(13); RECV_REG_Y(14); RECV_REG_Y(15);\
        }

<<<<<<< HEAD
#define SAVE_REG_Y(i) __asm__ volatile("vmovdqu %%ymm"#i", %0 \n\t":"=m"(reg[i-4][0])::YMM_REGs);
#define RECV_REG_Y(i) __asm__ volatile("vmovdqu %0, %%ymm"#i" \n\t"::"m"(reg[i-4][0]):YMM_REGs);

#define _DUMP_REG_Y(REG, name)\
    { word64 buf[16] ;word64 reg[16][2];int k ;\
      SAVE_REG_Y(4);  SAVE_REG_Y(5);   SAVE_REG_Y(6); SAVE_REG_Y(7); \
      SAVE_REG_Y(8); SAVE_REG_Y(9); SAVE_REG_Y(10); SAVE_REG_Y(11); SAVE_REG_Y(12);\
      SAVE_REG_Y(13); SAVE_REG_Y(14); SAVE_REG_Y(15); \
      __asm__ volatile("vmovdqu %%"#REG", %0 \n\t":"=m"(buf[0])::YMM_REGs);\
      printf(" "#name":\t") ; for(k=0; k<4; k++) printf("%016lx.", (word64)buf[k]) ; printf("\n") ; \
      RECV_REG_Y(4);  RECV_REG_Y(5);   RECV_REG_Y(6); RECV_REG_Y(7); \
      RECV_REG_Y(8); RECV_REG_Y(9); RECV_REG_Y(10); RECV_REG_Y(11); RECV_REG_Y(12); \
      RECV_REG_Y(13); RECV_REG_Y(14); RECV_REG_Y(15);\
    }

#define DUMP_REG_Y(REG) _DUMP_REG_Y(REG, #REG)
#define DUMP_REG2_Y(REG) _DUMP_REG_Y(REG, #REG)
#define PRINTF_Y(fmt, ...)

#else

#define DUMP_REG_Y(REG)
#define DUMP_REG2_Y(REG)
#define PRINTF_Y(fmt, ...)

#endif
=======
    #define DUMP_REG_Y(REG) _DUMP_REG_Y(REG, #REG)
    #define DUMP_REG2_Y(REG) _DUMP_REG_Y(REG, #REG)
    #define PRINTF_Y(fmt, ...)
#else
    #define DUMP_REG_Y(REG)
    #define DUMP_REG2_Y(REG)
    #define PRINTF_Y(fmt, ...)
#endif /* DEBUG_YMM */
>>>>>>> 3ac35ce3

#define _MOVE_to_REGy(ymm, mem)         __asm__ volatile("vmovdqu %0, %%"#ymm" "\
                                        :: "m"(mem):YMM_REGs);
#define _MOVE_to_MEMy(mem,i, ymm)       __asm__ volatile("vmovdqu %%"#ymm", %0" \
        : "=m"(mem[i]),"=m"(mem[i+1]),"=m"(mem[i+2]),"=m"(mem[i+3])::YMM_REGs);
#define _MOVE_128y(ymm0, ymm1, ymm2, map)  __asm__ volatile("vperm2i128  $"\
        #map", %%"#ymm2", %%"#ymm1", %%"#ymm0" ":::YMM_REGs);
#define _S_TEMPy(dest, src, bits, temp) \
         __asm__ volatile("vpsrlq  $"#bits", %%"#src", %%"#dest"\n\tvpsllq  $64-"#bits\
        ", %%"#src", %%"#temp"\n\tvpor %%"#temp",%%"#dest", %%"#dest" ":::YMM_REGs);
#define _AVX2_R(dest, src, bits)        __asm__ volatile("vpsrlq  $"#bits", %%"\
         #src", %%"#dest" ":::YMM_REGs);
#define _XORy(dest, src1, src2)         __asm__ volatile("vpxor   %%"#src1", %%"\
         #src2", %%"#dest" ":::YMM_REGs);
#define _ADDy(dest, src1, src2)         __asm__ volatile("vpaddq   %%"#src1", %%"\
         #src2", %%"#dest" ":::YMM_REGs);
#define _BLENDy(map, dest, src1, src2)  __asm__ volatile("vpblendd    $"#map", %%"\
         #src1",   %%"#src2", %%"#dest" ":::YMM_REGs);
#define _BLENDQy(map, dest, src1, src2) __asm__ volatile("vblendpd   $"#map", %%"\
         #src1",   %%"#src2", %%"#dest" ":::YMM_REGs);
#define _PERMQy(map, dest, src)         __asm__ volatile("vpermq  $"#map", %%"\
         #src", %%"#dest" ":::YMM_REGs);

#define MOVE_to_REGy(ymm, mem)      _MOVE_to_REGy(ymm, mem)
#define MOVE_to_MEMy(mem, i, ymm)   _MOVE_to_MEMy(mem, i, ymm)

#define MOVE_128y(ymm0, ymm1, ymm2, map) _MOVE_128y(ymm0, ymm1, ymm2, map)
#define XORy(dest, src1, src2)      _XORy(dest, src1, src2)
#define ADDy(dest, src1, src2)      _ADDy(dest, src1, src2)
#define BLENDy(map, dest, src1, src2) _BLENDy(map, dest, src1, src2)
#define BLENDQy(map, dest, src1, src2) _BLENDQy(map, dest, src1, src2)
#define PERMQy(map, dest, src)      _PERMQy(map, dest, src)


#define S_TMPy(dest, src, bits, temp) _S_TEMPy(dest, src, bits, temp);
#define AVX2_S(dest, src, bits)      S_TMPy(dest, src, bits, S_TEMPy)
#define AVX2_R(dest, src, bits)      _AVX2_R(dest, src, bits)


<<<<<<< HEAD
#define    FEEDBACK1_to_W_I_2(w_i_2, w_i)    MOVE_128y(YMM_TEMP0, w_i, w_i, 0x08) ;\
                                       BLENDy(0xf0, w_i_2, YMM_TEMP0, w_i_2) ;

#define    MOVE_W_to_W_I_15(w_i_15, w_0, w_4)  BLENDQy(0x1, w_i_15, w_4, w_0) ;\
                                       PERMQy(0x39, w_i_15, w_i_15) ;
#define    MOVE_W_to_W_I_7(w_i_7,  w_8, w_12)  BLENDQy(0x1, w_i_7, w_12, w_8) ;\
                                       PERMQy(0x39, w_i_7, w_i_7) ;
#define    MOVE_W_to_W_I_2(w_i_2,  w_12)       BLENDQy(0xc, w_i_2, w_12, w_i_2) ;\
                                       PERMQy(0x0e, w_i_2, w_i_2) ;
=======
#define    FEEDBACK1_to_W_I_2(w_i_2, w_i)    MOVE_128y(YMM_TEMP0, w_i, w_i, 0x08);\
                                       BLENDy(0xf0, w_i_2, YMM_TEMP0, w_i_2);

#define    MOVE_W_to_W_I_15(w_i_15, w_0, w_4)  BLENDQy(0x1, w_i_15, w_4, w_0);\
                                       PERMQy(0x39, w_i_15, w_i_15);
#define    MOVE_W_to_W_I_7(w_i_7,  w_8, w_12)  BLENDQy(0x1, w_i_7, w_12, w_8);\
                                       PERMQy(0x39, w_i_7, w_i_7);
#define    MOVE_W_to_W_I_2(w_i_2,  w_12)       BLENDQy(0xc, w_i_2, w_12, w_i_2);\
                                       PERMQy(0x0e, w_i_2, w_i_2);
>>>>>>> 3ac35ce3


#define W_I_16y  ymm8
#define W_I_15y  ymm9
#define W_I_7y  ymm10
#define W_I_2y  ymm11
#define W_Iy    ymm12
#define G_TEMPy     ymm13
#define S_TEMPy     ymm14
#define YMM_TEMP0  ymm15
#define YMM_TEMP0x xmm15
#define W_I_TEMPy   ymm7
#define W_K_TEMPy   ymm15
#define W_K_TEMPx  xmm15
#define W_0y     ymm12
#define W_4y     ymm4
#define W_8y     ymm5
#define W_12y    ymm6

#define YMM_REGs
/* Registers are saved in Sha512Update/Final */
                 /* "%ymm7","%ymm8","%ymm9","%ymm10","%ymm11","%ymm12","%ymm13","%ymm14","%ymm15"*/

#define MOVE_15_to_16(w_i_16, w_i_15, w_i_7)\
    __asm__ volatile("vperm2i128  $0x01, %%"#w_i_15", %%"#w_i_15", %%"#w_i_15" ":::YMM_REGs);\
    __asm__ volatile("vpblendd    $0x08, %%"#w_i_15", %%"#w_i_7", %%"#w_i_16" ":::YMM_REGs);\
    __asm__ volatile("vperm2i128 $0x01,  %%"#w_i_7",  %%"#w_i_7", %%"#w_i_15" ":::YMM_REGs);\
    __asm__ volatile("vpblendd    $0x80, %%"#w_i_15", %%"#w_i_16", %%"#w_i_16" ":::YMM_REGs);\
    __asm__ volatile("vpshufd    $0x93,  %%"#w_i_16", %%"#w_i_16" ":::YMM_REGs);\

#define MOVE_7_to_15(w_i_15, w_i_7)\
    __asm__ volatile("vmovdqu                 %%"#w_i_7",  %%"#w_i_15" ":::YMM_REGs);\

#define MOVE_I_to_7(w_i_7, w_i)\
    __asm__ volatile("vperm2i128 $0x01,       %%"#w_i",   %%"#w_i",   %%"#w_i_7" ":::YMM_REGs);\
    __asm__ volatile("vpblendd    $0x01,       %%"#w_i_7",   %%"#w_i", %%"#w_i_7" ":::YMM_REGs);\
    __asm__ volatile("vpshufd    $0x39, %%"#w_i_7", %%"#w_i_7" ":::YMM_REGs);\

#define MOVE_I_to_2(w_i_2, w_i)\
    __asm__ volatile("vperm2i128 $0x01,       %%"#w_i", %%"#w_i", %%"#w_i_2" ":::YMM_REGs);\
    __asm__ volatile("vpshufd    $0x0e, %%"#w_i_2", %%"#w_i_2" ":::YMM_REGs);\

#endif /* HAVE_INTEL_AVX2 */


/***  Transform Body ***/
#if defined(HAVE_INTEL_AVX1)
static int Transform_AVX1(Sha512* sha512)
{
    const word64* K = K512;
    word64 W_X[16+4] = {0};
    word32 j;
    word64 T[8];

    /* Copy digest to working vars */
    XMEMCPY(T, sha512->digest, sizeof(T));

    W_from_buff(W_X, sha512->buffer);
    for (j = 0; j < 80; j += 16) {
        Rx_1( 0); Block_0_1(W_X); Rx_2( 0); Block_0_2(W_X); Rx_3( 0); Block_0_3();
        Rx_1( 1); Block_0_4(); Rx_2( 1); Block_0_5(); Rx_3( 1); Block_0_6(W_X);
        Rx_1( 2); Block_0_7(W_X); Rx_2( 2); Block_0_8(W_X); Rx_3( 2); Block_0_9();
        Rx_1( 3); Block_0_10();Rx_2( 3); Block_0_11();Rx_3( 3); Block_0_12(W_X);

        Rx_1( 4); Block_4_1(W_X); Rx_2( 4); Block_4_2(W_X); Rx_3( 4); Block_4_3();
        Rx_1( 5); Block_4_4(); Rx_2( 5); Block_4_5(); Rx_3( 5); Block_4_6(W_X);
        Rx_1( 6); Block_4_7(W_X); Rx_2( 6); Block_4_8(W_X); Rx_3( 6); Block_4_9();
        Rx_1( 7); Block_4_10();Rx_2( 7); Block_4_11();Rx_3( 7); Block_4_12(W_X);

        Rx_1( 8); Block_8_1(W_X); Rx_2( 8); Block_8_2(W_X); Rx_3( 8); Block_8_3();
        Rx_1( 9); Block_8_4(); Rx_2( 9); Block_8_5(); Rx_3( 9); Block_8_6(W_X);
        Rx_1(10); Block_8_7(W_X); Rx_2(10); Block_8_8(W_X); Rx_3(10); Block_8_9();
        Rx_1(11); Block_8_10();Rx_2(11); Block_8_11();Rx_3(11); Block_8_12(W_X);

        Rx_1(12); Block_12_1(W_X); Rx_2(12); Block_12_2(W_X); Rx_3(12); Block_12_3();
        Rx_1(13); Block_12_4(); Rx_2(13); Block_12_5(); Rx_3(13); Block_12_6(W_X);
        Rx_1(14); Block_12_7(W_X); Rx_2(14); Block_12_8(W_X); Rx_3(14); Block_12_9();
        Rx_1(15); Block_12_10();Rx_2(15); Block_12_11();Rx_3(15); Block_12_12(W_X);
    }

    /* Add the working vars back into digest */
    sha512->digest[0] += a(0);
    sha512->digest[1] += b(0);
    sha512->digest[2] += c(0);
    sha512->digest[3] += d(0);
    sha512->digest[4] += e(0);
    sha512->digest[5] += f(0);
    sha512->digest[6] += g(0);
    sha512->digest[7] += h(0);

    /* Wipe variables */
#if !defined(HAVE_INTEL_AVX1) && !defined(HAVE_INTEL_AVX2)
    XMEMSET(W_X, 0, sizeof(word64) * 16);
#endif
    XMEMSET(T, 0, sizeof(T));

    return 0;
}
#endif /* HAVE_INTEL_AVX1 */

#if defined(HAVE_INTEL_AVX2) && defined(HAVE_INTEL_AVX1) && defined(HAVE_INTEL_RORX)
static int Transform_AVX1_RORX(Sha512* sha512)
{
    const word64* K = K512;
    word64 W_X[16+4] = {0};
    word32 j;
    word64 T[8];

    /* Copy digest to working vars */
    XMEMCPY(T, sha512->digest, sizeof(T));

    W_from_buff(W_X, sha512->buffer);
    for (j = 0; j < 80; j += 16) {
        Rx_RORX_1( 0); Block_0_1(W_X); Rx_RORX_2( 0); Block_0_2(W_X);
                                    Rx_RORX_3( 0); Block_0_3();
        Rx_RORX_1( 1); Block_0_4(); Rx_RORX_2( 1); Block_0_5();
                                    Rx_RORX_3( 1); Block_0_6(W_X);
        Rx_RORX_1( 2); Block_0_7(W_X); Rx_RORX_2( 2); Block_0_8(W_X);
                                    Rx_RORX_3( 2); Block_0_9();
        Rx_RORX_1( 3); Block_0_10();Rx_RORX_2( 3); Block_0_11();
                                    Rx_RORX_3( 3); Block_0_12(W_X);

        Rx_RORX_1( 4); Block_4_1(W_X); Rx_RORX_2( 4); Block_4_2(W_X);
                                    Rx_RORX_3( 4); Block_4_3();
        Rx_RORX_1( 5); Block_4_4(); Rx_RORX_2( 5); Block_4_5();
                                    Rx_RORX_3( 5); Block_4_6(W_X);
        Rx_RORX_1( 6); Block_4_7(W_X); Rx_RORX_2( 6); Block_4_8(W_X);
                                    Rx_RORX_3( 6); Block_4_9();
        Rx_RORX_1( 7); Block_4_10();Rx_RORX_2( 7); Block_4_11();
                                    Rx_RORX_3( 7); Block_4_12(W_X);

        Rx_RORX_1( 8); Block_8_1(W_X); Rx_RORX_2( 8); Block_8_2(W_X);
                                    Rx_RORX_3( 8); Block_8_3();
        Rx_RORX_1( 9); Block_8_4(); Rx_RORX_2( 9); Block_8_5();
                                    Rx_RORX_3( 9); Block_8_6(W_X);
        Rx_RORX_1(10); Block_8_7(W_X); Rx_RORX_2(10); Block_8_8(W_X);
                                    Rx_RORX_3(10); Block_8_9();
        Rx_RORX_1(11); Block_8_10();Rx_RORX_2(11); Block_8_11();
                                    Rx_RORX_3(11); Block_8_12(W_X);

        Rx_RORX_1(12); Block_12_1(W_X); Rx_RORX_2(12); Block_12_2(W_X);
                                     Rx_RORX_3(12); Block_12_3();
        Rx_RORX_1(13); Block_12_4(); Rx_RORX_2(13); Block_12_5();
                                     Rx_RORX_3(13); Block_12_6(W_X);
        Rx_RORX_1(14); Block_12_7(W_X); Rx_RORX_2(14); Block_12_8(W_X);
                                     Rx_RORX_3(14); Block_12_9();
        Rx_RORX_1(15); Block_12_10();Rx_RORX_2(15); Block_12_11();
                                     Rx_RORX_3(15); Block_12_12(W_X);
    }

    /* Add the working vars back into digest */
    sha512->digest[0] += a(0);
    sha512->digest[1] += b(0);
    sha512->digest[2] += c(0);
    sha512->digest[3] += d(0);
    sha512->digest[4] += e(0);
    sha512->digest[5] += f(0);
    sha512->digest[6] += g(0);
    sha512->digest[7] += h(0);

    /* Wipe variables */
#if !defined(HAVE_INTEL_AVX1)&&!defined(HAVE_INTEL_AVX2)
    XMEMSET(W_X, 0, sizeof(word64) * 16);
#endif
    XMEMSET(T, 0, sizeof(T));

    return 0;
}
#endif /* HAVE_INTEL_AVX2 && HAVE_INTEL_AVX1 && HAVE_INTEL_RORX */

#if defined(HAVE_INTEL_AVX2)

#define s0_1y(dest, src)      AVX2_S(dest, src, 1);
<<<<<<< HEAD
#define s0_2y(dest, src)      AVX2_S(G_TEMPy, src, 8); XORy(dest, G_TEMPy, dest) ;
#define s0_3y(dest, src)      AVX2_R(G_TEMPy, src, 7);  XORy(dest, G_TEMPy, dest) ;

#define s1_1y(dest, src)      AVX2_S(dest, src, 19);
#define s1_2y(dest, src)      AVX2_S(G_TEMPy, src, 61); XORy(dest, G_TEMPy, dest) ;
#define s1_3y(dest, src)      AVX2_R(G_TEMPy, src, 6); XORy(dest, G_TEMPy, dest) ;
=======
#define s0_2y(dest, src)      AVX2_S(G_TEMPy, src, 8); XORy(dest, G_TEMPy, dest);
#define s0_3y(dest, src)      AVX2_R(G_TEMPy, src, 7);  XORy(dest, G_TEMPy, dest);

#define s1_1y(dest, src)      AVX2_S(dest, src, 19);
#define s1_2y(dest, src)      AVX2_S(G_TEMPy, src, 61); XORy(dest, G_TEMPy, dest);
#define s1_3y(dest, src)      AVX2_R(G_TEMPy, src, 6); XORy(dest, G_TEMPy, dest);
>>>>>>> 3ac35ce3

#define s0_y(dest, src)       s0_1y(dest, src); s0_2y(dest, src); s0_3y(dest, src)
#define s1_y(dest, src)       s1_1y(dest, src); s1_2y(dest, src); s1_3y(dest, src)


#define Block_Y_xx_1(i, w_0, w_4, w_8, w_12)\
    MOVE_W_to_W_I_15(W_I_15y, w_0, w_4);\
    MOVE_W_to_W_I_7 (W_I_7y,  w_8, w_12);\
    MOVE_W_to_W_I_2 (W_I_2y,  w_12);\

#define Block_Y_xx_2(i, w_0, w_4, w_8, w_12)\
    s0_1y (YMM_TEMP0, W_I_15y);\

#define Block_Y_xx_3(i, w_0, w_4, w_8, w_12)\
    s0_2y (YMM_TEMP0, W_I_15y);\

#define Block_Y_xx_4(i, w_0, w_4, w_8, w_12)\
    s0_3y (YMM_TEMP0, W_I_15y);\

#define Block_Y_xx_5(i, w_0, w_4, w_8, w_12)\
    ADDy(W_I_TEMPy, w_0, YMM_TEMP0);\

#define Block_Y_xx_6(i, w_0, w_4, w_8, w_12)\
    ADDy(W_I_TEMPy, W_I_TEMPy, W_I_7y);\
    s1_1y (YMM_TEMP0, W_I_2y);\

#define Block_Y_xx_7(i, w_0, w_4, w_8, w_12)\
    s1_2y (YMM_TEMP0, W_I_2y);\

#define Block_Y_xx_8(i, w_0, w_4, w_8, w_12)\
    s1_3y (YMM_TEMP0, W_I_2y);\
    ADDy(w_0, W_I_TEMPy, YMM_TEMP0);\

#define Block_Y_xx_9(i, w_0, w_4, w_8, w_12)\
    FEEDBACK1_to_W_I_2(W_I_2y, w_0);\

#define Block_Y_xx_10(i, w_0, w_4, w_8, w_12) \
    s1_1y (YMM_TEMP0, W_I_2y);\

#define Block_Y_xx_11(i, w_0, w_4, w_8, w_12) \
    s1_2y (YMM_TEMP0, W_I_2y);\

#define Block_Y_xx_12(i, w_0, w_4, w_8, w_12)\
    s1_3y (YMM_TEMP0, W_I_2y);\
    ADDy(w_0, W_I_TEMPy, YMM_TEMP0);\
    MOVE_to_MEMy(w,0, w_4);\


static INLINE void Block_Y_0_1(void) { Block_Y_xx_1(0, W_0y, W_4y, W_8y, W_12y); }
static INLINE void Block_Y_0_2(void) { Block_Y_xx_2(0, W_0y, W_4y, W_8y, W_12y); }
static INLINE void Block_Y_0_3(void) { Block_Y_xx_3(0, W_0y, W_4y, W_8y, W_12y); }
static INLINE void Block_Y_0_4(void) { Block_Y_xx_4(0, W_0y, W_4y, W_8y, W_12y); }
static INLINE void Block_Y_0_5(void) { Block_Y_xx_5(0, W_0y, W_4y, W_8y, W_12y); }
static INLINE void Block_Y_0_6(void) { Block_Y_xx_6(0, W_0y, W_4y, W_8y, W_12y); }
static INLINE void Block_Y_0_7(void) { Block_Y_xx_7(0, W_0y, W_4y, W_8y, W_12y); }
static INLINE void Block_Y_0_8(void) { Block_Y_xx_8(0, W_0y, W_4y, W_8y, W_12y); }
static INLINE void Block_Y_0_9(void) { Block_Y_xx_9(0, W_0y, W_4y, W_8y, W_12y); }
static INLINE void Block_Y_0_10(void){ Block_Y_xx_10(0, W_0y, W_4y, W_8y, W_12y); }
static INLINE void Block_Y_0_11(void){ Block_Y_xx_11(0, W_0y, W_4y, W_8y, W_12y); }
static INLINE void Block_Y_0_12(word64 *w){ Block_Y_xx_12(0, W_0y, W_4y, W_8y, W_12y); }

static INLINE void Block_Y_4_1(void) { Block_Y_xx_1(4, W_4y, W_8y, W_12y, W_0y); }
static INLINE void Block_Y_4_2(void) { Block_Y_xx_2(4, W_4y, W_8y, W_12y, W_0y); }
static INLINE void Block_Y_4_3(void) { Block_Y_xx_3(4, W_4y, W_8y, W_12y, W_0y); }
static INLINE void Block_Y_4_4(void) { Block_Y_xx_4(4, W_4y, W_8y, W_12y, W_0y); }
static INLINE void Block_Y_4_5(void) { Block_Y_xx_5(4, W_4y, W_8y, W_12y, W_0y); }
static INLINE void Block_Y_4_6(void) { Block_Y_xx_6(4, W_4y, W_8y, W_12y, W_0y); }
static INLINE void Block_Y_4_7(void) { Block_Y_xx_7(4, W_4y, W_8y, W_12y, W_0y); }
static INLINE void Block_Y_4_8(void) { Block_Y_xx_8(4, W_4y, W_8y, W_12y, W_0y); }
static INLINE void Block_Y_4_9(void) { Block_Y_xx_9(4, W_4y, W_8y, W_12y, W_0y); }
static INLINE void Block_Y_4_10(void) { Block_Y_xx_10(4, W_4y, W_8y, W_12y, W_0y); }
static INLINE void Block_Y_4_11(void) { Block_Y_xx_11(4, W_4y, W_8y, W_12y, W_0y); }
static INLINE void Block_Y_4_12(word64 *w) { Block_Y_xx_12(4, W_4y, W_8y, W_12y, W_0y); }

static INLINE void Block_Y_8_1(void) { Block_Y_xx_1(8, W_8y, W_12y, W_0y, W_4y); }
static INLINE void Block_Y_8_2(void) { Block_Y_xx_2(8, W_8y, W_12y, W_0y, W_4y); }
static INLINE void Block_Y_8_3(void) { Block_Y_xx_3(8, W_8y, W_12y, W_0y, W_4y); }
static INLINE void Block_Y_8_4(void) { Block_Y_xx_4(8, W_8y, W_12y, W_0y, W_4y); }
static INLINE void Block_Y_8_5(void) { Block_Y_xx_5(8, W_8y, W_12y, W_0y, W_4y); }
static INLINE void Block_Y_8_6(void) { Block_Y_xx_6(8, W_8y, W_12y, W_0y, W_4y); }
static INLINE void Block_Y_8_7(void) { Block_Y_xx_7(8, W_8y, W_12y, W_0y, W_4y); }
static INLINE void Block_Y_8_8(void) { Block_Y_xx_8(8, W_8y, W_12y, W_0y, W_4y); }
static INLINE void Block_Y_8_9(void) { Block_Y_xx_9(8, W_8y, W_12y, W_0y, W_4y); }
static INLINE void Block_Y_8_10(void) { Block_Y_xx_10(8, W_8y, W_12y, W_0y, W_4y); }
static INLINE void Block_Y_8_11(void) { Block_Y_xx_11(8, W_8y, W_12y, W_0y, W_4y); }
static INLINE void Block_Y_8_12(word64 *w) { Block_Y_xx_12(8, W_8y, W_12y, W_0y, W_4y); }

static INLINE void Block_Y_12_1(void) { Block_Y_xx_1(12, W_12y, W_0y, W_4y, W_8y); }
static INLINE void Block_Y_12_2(void) { Block_Y_xx_2(12, W_12y, W_0y, W_4y, W_8y); }
static INLINE void Block_Y_12_3(void) { Block_Y_xx_3(12, W_12y, W_0y, W_4y, W_8y); }
static INLINE void Block_Y_12_4(void) { Block_Y_xx_4(12, W_12y, W_0y, W_4y, W_8y); }
static INLINE void Block_Y_12_5(void) { Block_Y_xx_5(12, W_12y, W_0y, W_4y, W_8y); }
static INLINE void Block_Y_12_6(void) { Block_Y_xx_6(12, W_12y, W_0y, W_4y, W_8y); }
static INLINE void Block_Y_12_7(void) { Block_Y_xx_7(12, W_12y, W_0y, W_4y, W_8y); }
static INLINE void Block_Y_12_8(void) { Block_Y_xx_8(12, W_12y, W_0y, W_4y, W_8y); }
static INLINE void Block_Y_12_9(void) { Block_Y_xx_9(12, W_12y, W_0y, W_4y, W_8y); }
static INLINE void Block_Y_12_10(void) { Block_Y_xx_10(12, W_12y, W_0y, W_4y, W_8y); }
static INLINE void Block_Y_12_11(void) { Block_Y_xx_11(12, W_12y, W_0y, W_4y, W_8y); }
static INLINE void Block_Y_12_12(word64 *w) { Block_Y_xx_12(12, W_12y, W_0y, W_4y, W_8y); }


static int Transform_AVX2(Sha512* sha512)
{
    const word64* K = K512;
    word64 w[4];
    word32 j;
    word64 T[8];

    /* Copy digest to working vars */
    XMEMCPY(T, sha512->digest, sizeof(T));

<<<<<<< HEAD
    W_from_buff_Y(sha512->buffer) ;
    MOVE_to_MEMy(w,0, W_0y) ;
=======
    W_from_buff_Y(sha512->buffer);
    MOVE_to_MEMy(w,0, W_0y);
>>>>>>> 3ac35ce3
    for (j = 0; j < 80; j += 16) {
        Ry_1( 0, w[0]); Block_Y_0_1(); Ry_2( 0, w[0]); Block_Y_0_2();
                                       Ry_3( 0, w[0]); Block_Y_0_3();
        Ry_1( 1, w[1]); Block_Y_0_4(); Ry_2( 1, w[1]); Block_Y_0_5();
                                       Ry_3( 1, w[1]); Block_Y_0_6();
        Ry_1( 2, w[2]); Block_Y_0_7(); Ry_2( 2, w[2]); Block_Y_0_8();
                                       Ry_3( 2, w[2]); Block_Y_0_9();
        Ry_1( 3, w[3]); Block_Y_0_10();Ry_2( 3, w[3]); Block_Y_0_11();
                                       Ry_3( 3, w[3]); Block_Y_0_12(w);

        Ry_1( 4, w[0]); Block_Y_4_1(); Ry_2( 4, w[0]); Block_Y_4_2();
                                       Ry_3( 4, w[0]); Block_Y_4_3();
        Ry_1( 5, w[1]); Block_Y_4_4(); Ry_2( 5, w[1]); Block_Y_4_5();
                                       Ry_3( 5, w[1]); Block_Y_4_6();
        Ry_1( 6, w[2]); Block_Y_4_7(); Ry_2( 6, w[2]); Block_Y_4_8();
                                       Ry_3( 6, w[2]); Block_Y_4_9();
        Ry_1( 7, w[3]); Block_Y_4_10(); Ry_2( 7, w[3]);Block_Y_4_11();
                                        Ry_3( 7, w[3]);Block_Y_4_12(w);

        Ry_1( 8, w[0]); Block_Y_8_1(); Ry_2( 8, w[0]); Block_Y_8_2();
                                       Ry_3( 8, w[0]); Block_Y_8_3();
        Ry_1( 9, w[1]); Block_Y_8_4(); Ry_2( 9, w[1]); Block_Y_8_5();
                                       Ry_3( 9, w[1]); Block_Y_8_6();
        Ry_1(10, w[2]); Block_Y_8_7(); Ry_2(10, w[2]); Block_Y_8_8();
                                       Ry_3(10, w[2]); Block_Y_8_9();
        Ry_1(11, w[3]); Block_Y_8_10();Ry_2(11, w[3]); Block_Y_8_11();
                                       Ry_3(11, w[3]); Block_Y_8_12(w);

        Ry_1(12, w[0]); Block_Y_12_1(); Ry_2(12, w[0]); Block_Y_12_2();
                                        Ry_3(12, w[0]); Block_Y_12_3();
        Ry_1(13, w[1]); Block_Y_12_4(); Ry_2(13, w[1]); Block_Y_12_5();
                                        Ry_3(13, w[1]); Block_Y_12_6();
        Ry_1(14, w[2]); Block_Y_12_7(); Ry_2(14, w[2]); Block_Y_12_8();
                                        Ry_3(14, w[2]); Block_Y_12_9();
        Ry_1(15, w[3]); Block_Y_12_10();Ry_2(15, w[3]); Block_Y_12_11();
                                        Ry_3(15, w[3]);Block_Y_12_12(w);
    }
<<<<<<< HEAD

    /* Add the working vars back into digest */
=======
>>>>>>> 3ac35ce3

    /* Add the working vars back into digest */
    sha512->digest[0] += a(0);
    sha512->digest[1] += b(0);
    sha512->digest[2] += c(0);
    sha512->digest[3] += d(0);
    sha512->digest[4] += e(0);
    sha512->digest[5] += f(0);
    sha512->digest[6] += g(0);
    sha512->digest[7] += h(0);

    /* Wipe variables */
#if !defined(HAVE_INTEL_AVX1) && !defined(HAVE_INTEL_AVX2)
    XMEMSET(W, 0, sizeof(word64) * 16);
#endif
    XMEMSET(T, 0, sizeof(T));

    return 0;
}
#endif /* HAVE_INTEL_AVX2 */



/* -------------------------------------------------------------------------- */
/* SHA384 */
/* -------------------------------------------------------------------------- */
#ifdef WOLFSSL_SHA384
static int InitSha384(Sha384* sha384)
{
    if (sha384 == NULL) {
        return BAD_FUNC_ARG;
    }

    sha384->digest[0] = W64LIT(0xcbbb9d5dc1059ed8);
    sha384->digest[1] = W64LIT(0x629a292a367cd507);
    sha384->digest[2] = W64LIT(0x9159015a3070dd17);
    sha384->digest[3] = W64LIT(0x152fecd8f70e5939);
    sha384->digest[4] = W64LIT(0x67332667ffc00b31);
    sha384->digest[5] = W64LIT(0x8eb44a8768581511);
    sha384->digest[6] = W64LIT(0xdb0c2e0d64f98fa7);
    sha384->digest[7] = W64LIT(0x47b5481dbefa4fa4);

    sha384->buffLen = 0;
    sha384->loLen   = 0;
    sha384->hiLen   = 0;

<<<<<<< HEAD
#if defined(HAVE_INTEL_AVX1)|| defined(HAVE_INTEL_AVX2)
    set_Transform() ;
#endif

=======
>>>>>>> 3ac35ce3
    return 0;
}

int wc_Sha384Update(Sha384* sha384, const byte* data, word32 len)
{
<<<<<<< HEAD
    if (sha384 == NULL || (data == NULL && len > 0)) {
        return BAD_FUNC_ARG;
    }

    return Sha512Update((Sha512 *)sha384, data, len);
=======

#if defined(WOLFSSL_ASYNC_CRYPT) && defined(WC_ASYNC_ENABLE_SHA384)
    if (sha384->asyncDev.marker == WOLFSSL_ASYNC_MARKER_SHA384) {
    #if defined(HAVE_INTEL_QA)
        return IntelQaSymSha384(&sha384->asyncDev, NULL, data, len);
    #endif
    }
#endif /* WOLFSSL_ASYNC_CRYPT */

    return Sha512Update((Sha512*)sha384, data, len);
>>>>>>> 3ac35ce3
}


int wc_Sha384Final(Sha384* sha384, byte* hash)
{
    int ret;

<<<<<<< HEAD
    if (sha384 == NULL || hash == NULL) {
        return BAD_FUNC_ARG;
    }

    ret = Sha512Final((Sha512 *)sha384);
=======
#if defined(WOLFSSL_ASYNC_CRYPT) && defined(WC_ASYNC_ENABLE_SHA384)
    if (sha384->asyncDev.marker == WOLFSSL_ASYNC_MARKER_SHA384) {
    #if defined(HAVE_INTEL_QA)
        return IntelQaSymSha384(&sha384->asyncDev, hash, NULL,
                                            SHA384_DIGEST_SIZE);
    #endif
    }
#endif /* WOLFSSL_ASYNC_CRYPT */

    ret = Sha512Final((Sha512*)sha384);
>>>>>>> 3ac35ce3
    if (ret != 0)
        return ret;

    XMEMCPY(hash, sha384->digest, SHA384_DIGEST_SIZE);

    return InitSha384(sha384);  /* reset state */
}


int wc_InitSha384_ex(Sha384* sha384, void* heap, int devId)
{
    int ret;

    if (sha384 == NULL) {
        return BAD_FUNC_ARG;
    }

    sha384->heap = heap;
    ret = InitSha384(sha384);
    if (ret != 0)
        return ret;

#if defined(WOLFSSL_ASYNC_CRYPT) && defined(WC_ASYNC_ENABLE_SHA384)
    ret = wolfAsync_DevCtxInit(&sha384->asyncDev, WOLFSSL_ASYNC_MARKER_SHA384,
                                                           sha384->heap, devId);
#else
    (void)devId;
#endif /* WOLFSSL_ASYNC_CRYPT */

    return ret;
}

int wc_InitSha384(Sha384* sha384)
{
    return wc_InitSha384_ex(sha384, NULL, INVALID_DEVID);
}

void wc_Sha384Free(Sha384* sha384)
{
    if (sha384 == NULL)
        return;

#if defined(WOLFSSL_ASYNC_CRYPT) && defined(WC_ASYNC_ENABLE_SHA384)
    wolfAsync_DevCtxFree(&sha384->asyncDev, WOLFSSL_ASYNC_MARKER_SHA384);
#endif /* WOLFSSL_ASYNC_CRYPT */
}

#endif /* WOLFSSL_SHA384 */

#endif /* HAVE_FIPS */


int wc_Sha512GetHash(Sha512* sha512, byte* hash)
{
    int ret;
    Sha512 tmpSha512;

    if (sha512 == NULL || hash == NULL)
        return BAD_FUNC_ARG;

    ret = wc_Sha512Copy(sha512, &tmpSha512);
    if (ret == 0) {
        ret = wc_Sha512Final(&tmpSha512, hash);
    }
    return ret;
}

int wc_Sha512Copy(Sha512* src, Sha512* dst)
{
    int ret = 0;

    if (src == NULL || dst == NULL)
        return BAD_FUNC_ARG;

    XMEMCPY(dst, src, sizeof(Sha512));

#ifdef WOLFSSL_ASYNC_CRYPT
    ret = wolfAsync_DevCopy(&src->asyncDev, &dst->asyncDev);
#endif

    return ret;
}

#ifdef WOLFSSL_SHA384
int wc_Sha384GetHash(Sha384* sha384, byte* hash)
{
    int ret;
    Sha384 tmpSha384;

    if (sha384 == NULL || hash == NULL)
        return BAD_FUNC_ARG;

    ret = wc_Sha384Copy(sha384, &tmpSha384);
    if (ret == 0) {
        ret = wc_Sha384Final(&tmpSha384, hash);
    }
    return ret;
}
int wc_Sha384Copy(Sha384* src, Sha384* dst)
{
    int ret = 0;

    if (src == NULL || dst == NULL)
        return BAD_FUNC_ARG;

    XMEMCPY(dst, src, sizeof(Sha384));

#ifdef WOLFSSL_ASYNC_CRYPT
    ret = wolfAsync_DevCopy(&src->asyncDev, &dst->asyncDev);
#endif

    return ret;
}
#endif /* WOLFSSL_SHA384 */

#endif /* WOLFSSL_SHA512 */<|MERGE_RESOLUTION|>--- conflicted
+++ resolved
@@ -29,63 +29,6 @@
 #ifdef WOLFSSL_SHA512
 #include <wolfssl/wolfcrypt/error-crypt.h>
 
-<<<<<<< HEAD
-#ifdef HAVE_FIPS
-int wc_InitSha512(Sha512* sha)
-{
-    if (sha == NULL) {
-        return BAD_FUNC_ARG;
-    }
-    return InitSha512_fips(sha);
-}
-
-
-int wc_Sha512Update(Sha512* sha, const byte* data, word32 len)
-{
-    if (sha == NULL || (data == NULL && len > 0)) {
-        return BAD_FUNC_ARG;
-    }
-    return Sha512Update_fips(sha, data, len);
-}
-
-
-int wc_Sha512Final(Sha512* sha, byte* out)
-{
-    if (sha == NULL || out == NULL) {
-        return BAD_FUNC_ARG;
-    }
-    return Sha512Final_fips(sha, out);
-}
-
-
-#if defined(WOLFSSL_SHA384) || defined(HAVE_AESGCM)
-
-int wc_InitSha384(Sha384* sha)
-{
-    if (sha == NULL) {
-        return BAD_FUNC_ARG;
-    }
-    return InitSha384_fips(sha);
-}
-
-
-int wc_Sha384Update(Sha384* sha, const byte* data, word32 len)
-{
-    if (sha == NULL || (data == NULL && len > 0)) {
-        return BAD_FUNC_ARG;
-    }
-    return Sha384Update_fips(sha, data, len);
-}
-
-
-int wc_Sha384Final(Sha384* sha, byte* out)
-{
-    if (sha == NULL || out == NULL) {
-        return BAD_FUNC_ARG;
-    }
-    return Sha384Final_fips(sha, out);
-}
-=======
 #include <wolfssl/wolfcrypt/sha512.h>
 #include <wolfssl/wolfcrypt/error-crypt.h>
 
@@ -93,6 +36,10 @@
 #ifdef HAVE_FIPS
     int wc_InitSha512(Sha512* sha)
     {
+		if (sha == NULL) {
+        	return BAD_FUNC_ARG;
+    	}
+
         return InitSha512_fips(sha);
     }
     int wc_InitSha512_ex(Sha512* sha, void* heap, int devId)
@@ -103,10 +50,18 @@
     }
     int wc_Sha512Update(Sha512* sha, const byte* data, word32 len)
     {
+		if (sha == NULL || (data == NULL && len > 0)) {
+        	return BAD_FUNC_ARG;
+    	}
+
         return Sha512Update_fips(sha, data, len);
     }
     int wc_Sha512Final(Sha512* sha, byte* out)
     {
+		if (sha == NULL || out == NULL) {
+        	return BAD_FUNC_ARG;
+    	}
+
         return Sha512Final_fips(sha, out);
     }
     void wc_Sha512Free(Sha512* sha)
@@ -114,7 +69,6 @@
         (void)sha;
         /* Not supported in FIPS */
     }
->>>>>>> 3ac35ce3
 
     #if defined(WOLFSSL_SHA384) || defined(HAVE_AESGCM)
         int wc_InitSha384(Sha384* sha)
@@ -198,11 +152,6 @@
         }
 #endif
 
-<<<<<<< HEAD
-int InitSha512(Sha512* sha512) {
-     Save/Recover XMM, YMM
-     ...
-=======
 static int InitSha512(Sha512* sha512)
 {
     if (sha512 == NULL)
@@ -216,7 +165,6 @@
     sha512->digest[5] = W64LIT(0x9b05688c2b3e6c1f);
     sha512->digest[6] = W64LIT(0x1f83d9abfb41bd6b);
     sha512->digest[7] = W64LIT(0x5be0cd19137e2179);
->>>>>>> 3ac35ce3
 
     sha512->buffLen = 0;
     sha512->loLen   = 0;
@@ -225,44 +173,17 @@
     return 0;
 }
 
-<<<<<<< HEAD
-#if defined(HAVE_INTEL_AVX1)|| defined(HAVE_INTEL_AVX2)
-  Transform_AVX1() ; # Function prototype
-  Transform_AVX2() ; #
-#endif
-
-  _Transform() {     # Native Transform Function body
-
-  }
-
-  int Sha512Update() {
-     Save/Recover XMM, YMM
-     ...
-  }
-
-  int Sha512Final() {
-     Save/Recover XMM, YMM
-     ...
-  }
-=======
 
 /* Hardware Acceleration */
 #if defined(HAVE_INTEL_AVX1) || defined(HAVE_INTEL_AVX2)
->>>>>>> 3ac35ce3
 
     /*****
     Intel AVX1/AVX2 Macro Control Structure
 
-<<<<<<< HEAD
-#if defined(HAVE_INTEL_AVX1)
-
-   XMM Instructions/INLINE asm Definitions
-=======
     #if defined(HAVE_INteL_SPEEDUP)
         #define HAVE_INTEL_AVX1
         #define HAVE_INTEL_AVX2
     #endif
->>>>>>> 3ac35ce3
 
     int InitSha512(Sha512* sha512) {
          Save/Recover XMM, YMM
@@ -278,34 +199,17 @@
 
       _Transform() {     # Native Transform Function body
 
-<<<<<<< HEAD
-#if defnied(HAVE_INTEL_AVX1)
-
-  int Transform_AVX1() {
-      Stitched Message Sched/Round
-  }
-=======
       }
->>>>>>> 3ac35ce3
 
       int Sha512Update() {
          Save/Recover XMM, YMM
          ...
       }
 
-<<<<<<< HEAD
-#if defnied(HAVE_INTEL_AVX2)
-
-  int Transform_AVX2() {
-      Stitched Message Sched/Round
-  }
-#endif
-=======
       int Sha512Final() {
          Save/Recover XMM, YMM
          ...
       }
->>>>>>> 3ac35ce3
 
 
     #if defined(HAVE_INTEL_AVX1)
@@ -320,75 +224,13 @@
 
     #endif
 
-<<<<<<< HEAD
-    #include <intrin.h>
-    #define cpuid(a,b) __cpuid((int*)a,b)
-
-    #define XASM_LINK(f)
-
-#endif /* _MSC_VER */
-
-#define EAX 0
-#define EBX 1
-#define ECX 2
-#define EDX 3
-
-#define CPUID_AVX1   0x1
-#define CPUID_AVX2   0x2
-#define CPUID_RDRAND 0x4
-#define CPUID_RDSEED 0x8
-#define CPUID_BMI2   0x10   /* MULX, RORX */
-
-#define IS_INTEL_AVX1       (cpuid_flags&CPUID_AVX1)
-#define IS_INTEL_AVX2       (cpuid_flags&CPUID_AVX2)
-#define IS_INTEL_BMI2       (cpuid_flags&CPUID_BMI2)
-#define IS_INTEL_RDRAND     (cpuid_flags&CPUID_RDRAND)
-#define IS_INTEL_RDSEED     (cpuid_flags&CPUID_RDSEED)
-
-static word32 cpuid_check = 0 ;
-static word32 cpuid_flags = 0 ;
-
-static word32 cpuid_flag(word32 leaf, word32 sub, word32 num, word32 bit) {
-    int got_intel_cpu=0;
-    unsigned int reg[5];
-
-    reg[4] = '\0' ;
-    cpuid(reg, 0, 0);
-    if(XMEMCMP((char *)&(reg[EBX]), "Genu", 4) == 0 &&
-                XMEMCMP((char *)&(reg[EDX]), "ineI", 4) == 0 &&
-                XMEMCMP((char *)&(reg[ECX]), "ntel", 4) == 0) {
-        got_intel_cpu = 1;
-    }
-    if (got_intel_cpu) {
-        cpuid(reg, leaf, sub);
-        return((reg[num]>>bit)&0x1) ;
-    }
-    return 0 ;
-}
-=======
     #if defnied(HAVE_INTEL_AVX1)
->>>>>>> 3ac35ce3
 
       int Transform_AVX1() {
           Stitched Message Sched/Round
       }
 
-<<<<<<< HEAD
-static int set_cpuid_flags() {
-    if(cpuid_check ==0) {
-        if(cpuid_flag(1, 0, ECX, 28)){ cpuid_flags |= CPUID_AVX1 ;}
-        if(cpuid_flag(7, 0, EBX, 5)){  cpuid_flags |= CPUID_AVX2 ; }
-        if(cpuid_flag(7, 0, EBX, 8)) { cpuid_flags |= CPUID_BMI2 ; }
-        if(cpuid_flag(1, 0, ECX, 30)){ cpuid_flags |= CPUID_RDRAND ;  }
-        if(cpuid_flag(7, 0, EBX, 18)){ cpuid_flags |= CPUID_RDSEED ;  }
-		cpuid_check = 1 ;
-		return 0 ;
-    }
-    return 1 ;
-}
-=======
-    #endif
->>>>>>> 3ac35ce3
+    #endif
 
     #if defnied(HAVE_INTEL_AVX2)
 
@@ -399,11 +241,6 @@
 
     */
 
-<<<<<<< HEAD
-#if defined(HAVE_INTEL_AVX2)
-static int Transform_AVX2(Sha512 *sha512) ;
-=======
->>>>>>> 3ac35ce3
 
     /* Each platform needs to query info type 1 from cpuid to see if aesni is
      * supported. Also, let's setup a macro for proper linkage w/o ABI conflicts
@@ -462,12 +299,6 @@
         return 0;
     }
 
-<<<<<<< HEAD
-static int _Transform(Sha512 *sha512) ;
-
-static int (*Transform_p)(Sha512* sha512) = _Transform ;
-=======
->>>>>>> 3ac35ce3
 
     static int set_cpuid_flags() {
         if(cpuid_check ==0) {
@@ -483,20 +314,6 @@
     }
 
 
-<<<<<<< HEAD
-#if defined(HAVE_INTEL_AVX2)
-     if(IS_INTEL_AVX2 && IS_INTEL_BMI2){
-         Transform_p = Transform_AVX1_RORX; return ;
-         Transform_p = Transform_AVX2      ;
-                  /* for avoiding warning,"not used" */
-     }
-#endif
-#if defined(HAVE_INTEL_AVX1)
-     Transform_p = ((IS_INTEL_AVX1) ? Transform_AVX1 : _Transform) ; return ;
-#endif
-     Transform_p = _Transform ; return ;
-}
-=======
     #if defined(HAVE_INTEL_AVX1)
         static int Transform_AVX1(Sha512 *sha512);
     #endif
@@ -520,7 +337,6 @@
         #define SAVE_XMM_YMM   __asm__ volatile("orq %%r8, %%r8":::\
             "xmm0","xmm1","xmm2","xmm3","xmm4","xmm5","xmm6","xmm7","xmm8","xmm9","xmm10","xmm11","xmm12","xmm13","xmm14","xmm15")
     #endif
->>>>>>> 3ac35ce3
 
 
     int wc_InitSha512_ex(Sha512* sha512, void* heap, int devId)
@@ -564,33 +380,6 @@
         if (ret != 0)
             return ret;
 
-<<<<<<< HEAD
-int wc_InitSha512(Sha512* sha512)
-{
-    if (sha512 == NULL) {
-        return BAD_FUNC_ARG;
-    }
-
-    sha512->digest[0] = W64LIT(0x6a09e667f3bcc908);
-    sha512->digest[1] = W64LIT(0xbb67ae8584caa73b);
-    sha512->digest[2] = W64LIT(0x3c6ef372fe94f82b);
-    sha512->digest[3] = W64LIT(0xa54ff53a5f1d36f1);
-    sha512->digest[4] = W64LIT(0x510e527fade682d1);
-    sha512->digest[5] = W64LIT(0x9b05688c2b3e6c1f);
-    sha512->digest[6] = W64LIT(0x1f83d9abfb41bd6b);
-    sha512->digest[7] = W64LIT(0x5be0cd19137e2179);
-
-    sha512->buffLen = 0;
-    sha512->loLen   = 0;
-    sha512->hiLen   = 0;
-
-#if defined(HAVE_INTEL_AVX1)|| defined(HAVE_INTEL_AVX2)
-    set_Transform() ; /* choose best Transform function under this runtime environment */
-#endif
-
-    return 0 ;
-}
-=======
     #if defined(WOLFSSL_ASYNC_CRYPT) && defined(WC_ASYNC_ENABLE_SHA512)
         ret = wolfAsync_DevCtxInit(&sha512->asyncDev,
                             WOLFSSL_ASYNC_MARKER_SHA512, sha512->heap, devId);
@@ -600,7 +389,6 @@
 
         return ret;
     }
->>>>>>> 3ac35ce3
 
 #endif /* Hardware Acceleration */
 
@@ -748,13 +536,6 @@
 
 static INLINE int Sha512Update(Sha512* sha512, const byte* data, word32 len)
 {
-<<<<<<< HEAD
-    byte* local;
-
-    /* do block size increments */
-    local = (byte*)sha512->buffer;
-    SAVE_XMM_YMM ; /* for Intel AVX */
-=======
     int ret = 0;
 
     /* do block size increments */
@@ -765,7 +546,6 @@
         return BUFFER_E;
 
     SAVE_XMM_YMM; /* for Intel AVX */
->>>>>>> 3ac35ce3
 
     while (len) {
         word32 add = min(len, SHA512_BLOCK_SIZE - sha512->buffLen);
@@ -776,16 +556,6 @@
         len          -= add;
 
         if (sha512->buffLen == SHA512_BLOCK_SIZE) {
-<<<<<<< HEAD
-            int ret;
-            #if defined(LITTLE_ENDIAN_ORDER)
-                #if defined(HAVE_INTEL_AVX1) || defined(HAVE_INTEL_AVX2)
-                if(!IS_INTEL_AVX1 && !IS_INTEL_AVX2)
-                #endif
-                    ByteReverseWords64(sha512->buffer, sha512->buffer,
-                                   SHA512_BLOCK_SIZE);
-            #endif
-=======
     #if defined(LITTLE_ENDIAN_ORDER)
         #if defined(HAVE_INTEL_AVX1) || defined(HAVE_INTEL_AVX2)
             if(!IS_INTEL_AVX1 && !IS_INTEL_AVX2)
@@ -793,7 +563,6 @@
                 ByteReverseWords64(sha512->buffer, sha512->buffer,
                                SHA512_BLOCK_SIZE);
     #endif
->>>>>>> 3ac35ce3
             ret = Transform(sha512);
             if (ret != 0)
                 break;
@@ -808,11 +577,10 @@
 
 int wc_Sha512Update(Sha512* sha512, const byte* data, word32 len)
 {
-<<<<<<< HEAD
     if (sha512 == NULL ||(data == NULL && len > 0)) {
         return BAD_FUNC_ARG;
     }
-=======
+
 #if defined(WOLFSSL_ASYNC_CRYPT) && defined(WC_ASYNC_ENABLE_SHA512)
     if (sha512->asyncDev.marker == WOLFSSL_ASYNC_MARKER_SHA512) {
     #if defined(HAVE_INTEL_QA)
@@ -821,7 +589,6 @@
     }
 #endif /* WOLFSSL_ASYNC_CRYPT */
 
->>>>>>> 3ac35ce3
     return Sha512Update(sha512, data, len);
 }
 
@@ -840,17 +607,10 @@
     if (sha512->buffLen > SHA512_PAD_SIZE) {
         XMEMSET(&local[sha512->buffLen], 0, SHA512_BLOCK_SIZE - sha512->buffLen);
         sha512->buffLen += SHA512_BLOCK_SIZE - sha512->buffLen;
-<<<<<<< HEAD
-        #if defined(LITTLE_ENDIAN_ORDER)
-            #if defined(HAVE_INTEL_AVX1) || defined(HAVE_INTEL_AVX2)
-            if(!IS_INTEL_AVX1 && !IS_INTEL_AVX2)
-            #endif
-=======
 #if defined(LITTLE_ENDIAN_ORDER)
     #if defined(HAVE_INTEL_AVX1) || defined(HAVE_INTEL_AVX2)
         if (!IS_INTEL_AVX1 && !IS_INTEL_AVX2)
     #endif
->>>>>>> 3ac35ce3
             ByteReverseWords64(sha512->buffer,sha512->buffer,SHA512_BLOCK_SIZE);
 
 #endif /* LITTLE_ENDIAN_ORDER */
@@ -863,13 +623,8 @@
     XMEMSET(&local[sha512->buffLen], 0, SHA512_PAD_SIZE - sha512->buffLen);
 
     /* put lengths in bits */
-<<<<<<< HEAD
-    sha512->hiLen = (sha512->loLen >> (8*sizeof(sha512->loLen) - 3)) +
-                 (sha512->hiLen << 3);
-=======
     sha512->hiLen = (sha512->loLen >> (8 * sizeof(sha512->loLen) - 3)) +
                                                          (sha512->hiLen << 3);
->>>>>>> 3ac35ce3
     sha512->loLen = sha512->loLen << 3;
 
     /* store lengths */
@@ -904,11 +659,10 @@
 {
     int ret;
 
-<<<<<<< HEAD
     if (sha512 == NULL || hash == NULL) {
         return BAD_FUNC_ARG;
     }
-=======
+
 #if defined(WOLFSSL_ASYNC_CRYPT) && defined(WC_ASYNC_ENABLE_SHA512)
     if (sha512->asyncDev.marker == WOLFSSL_ASYNC_MARKER_SHA512) {
     #if defined(HAVE_INTEL_QA)
@@ -917,7 +671,6 @@
     #endif
     }
 #endif /* WOLFSSL_ASYNC_CRYPT */
->>>>>>> 3ac35ce3
 
     ret = Sha512Final(sha512);
     if (ret != 0)
@@ -958,15 +711,10 @@
     #define Rx_RORX_3(i) h(i)+=S0_RORX(a(i))+Maj(a(i),b(i),c(i));
 #endif /* HAVE_INTEL_RORX */
 
-<<<<<<< HEAD
-#if defined(HAVE_INTEL_AVX2)
-#define Ry_1(i, w) h(i)+=S1(e(i))+Ch(e(i),f(i),g(i))+K[i+j] + w ;
-=======
 #endif /* HAVE_INTEL_AVX1 */
 
 #if defined(HAVE_INTEL_AVX2)
 #define Ry_1(i, w) h(i)+=S1(e(i))+Ch(e(i),f(i),g(i))+K[i+j] + w;
->>>>>>> 3ac35ce3
 #define Ry_2(i, w) d(i)+=h(i);
 #define Ry_3(i, w) h(i)+=S0(a(i))+Maj(a(i),b(i),c(i));
 #endif /* HAVE_INTEL_AVX2 */
@@ -989,39 +737,12 @@
           RECV_REG(10); RECV_REG(11); RECV_REG(12); RECV_REG(13); RECV_REG(14); RECV_REG(15);\
         }
 
-<<<<<<< HEAD
-#define SAVE_REG(i)     __asm__ volatile("vmovdqu %%xmm"#i", %0 \n\t":"=m"(reg[i][0])::XMM_REGs);
-#define RECV_REG(i)     __asm__ volatile("vmovdqu %0, %%xmm"#i" \n\t"::"m"(reg[i][0]):XMM_REGs);
-
-#define _DUMP_REG(REG, name)\
-    { word64 buf[16] ;word64 reg[16][2];int k ;\
-      SAVE_REG(0); SAVE_REG(1); SAVE_REG(2);  SAVE_REG(3);  SAVE_REG(4);  \
-      SAVE_REG(5);   SAVE_REG(6); SAVE_REG(7);SAVE_REG(8); SAVE_REG(9); SAVE_REG(10);\
-       SAVE_REG(11); SAVE_REG(12); SAVE_REG(13); SAVE_REG(14); SAVE_REG(15); \
-      __asm__ volatile("vmovdqu %%"#REG", %0 \n\t":"=m"(buf[0])::XMM_REGs);\
-      printf(" "#name":\t") ; for(k=0; k<2; k++) printf("%016lx.", (word64)(buf[k])); printf("\n") ; \
-      RECV_REG(0); RECV_REG(1); RECV_REG(2);  RECV_REG(3);  RECV_REG(4);\
-      RECV_REG(5);   RECV_REG(6); RECV_REG(7); RECV_REG(8); RECV_REG(9);\
-      RECV_REG(10); RECV_REG(11); RECV_REG(12); RECV_REG(13); RECV_REG(14); RECV_REG(15);\
-    }
-
-#define DUMP_REG(REG) _DUMP_REG(REG, #REG)
-#define PRINTF(fmt, ...)
-
-#else
-
-#define DUMP_REG(REG)
-#define PRINTF(fmt, ...)
-
-#endif
-=======
     #define DUMP_REG(REG) _DUMP_REG(REG, #REG)
     #define PRINTF(fmt, ...)
 #else
     #define DUMP_REG(REG)
     #define PRINTF(fmt, ...)
 #endif /* DEBUG_XMM */
->>>>>>> 3ac35ce3
 
 #define _MOVE_to_REG(xymm, mem)       __asm__ volatile("vmovdqu %0, %%"#xymm" "\
         :: "m"(mem):XMM_REGs);
@@ -1057,11 +778,7 @@
 #define AVX1_R(dest, src, bits)      _AVX1_R(dest, src, bits)
 
 #define Init_Mask(mask) \
-<<<<<<< HEAD
-     __asm__ volatile("vmovdqu %0, %%xmm1\n\t"::"m"(mask):"%xmm1") ;
-=======
      __asm__ volatile("vmovdqu %0, %%xmm1\n\t"::"m"(mask):"%xmm1");
->>>>>>> 3ac35ce3
 
 #define _W_from_buff1(w, buff, xmm) \
     /* X0..3(xmm4..7), W[0..15] = sha512->buffer[0.15];  */\
@@ -1083,11 +800,7 @@
      W_from_buff1(w[12],buff[12],W_12);\
      W_from_buff1(w[14],buff[14],W_14);
 
-<<<<<<< HEAD
-static word64 mBYTE_FLIP_MASK[] =  { 0x0001020304050607, 0x08090a0b0c0d0e0f } ;
-=======
 static word64 mBYTE_FLIP_MASK[] =  { 0x0001020304050607, 0x08090a0b0c0d0e0f };
->>>>>>> 3ac35ce3
 
 #define W_I_15  xmm14
 #define W_I_7   xmm11
@@ -1109,35 +822,6 @@
 #define XMM_REGs
 
 #define s0_1(dest, src)      AVX1_S(dest, src, 1);
-<<<<<<< HEAD
-#define s0_2(dest, src)      AVX1_S(G_TEMP, src, 8); XOR(dest, G_TEMP, dest) ;
-#define s0_3(dest, src)      AVX1_R(G_TEMP, src, 7);  XOR(dest, G_TEMP, dest) ;
-
-#define s1_1(dest, src)      AVX1_S(dest, src, 19);
-#define s1_2(dest, src)      AVX1_S(G_TEMP, src, 61); XOR(dest, G_TEMP, dest) ;
-#define s1_3(dest, src)      AVX1_R(G_TEMP, src, 6); XOR(dest, G_TEMP, dest) ;
-
-#define s0_(dest, src)       s0_1(dest, src) ; s0_2(dest, src) ; s0_3(dest, src)
-#define s1_(dest, src)       s1_1(dest, src) ; s1_2(dest, src) ; s1_3(dest, src)
-
-#define Block_xx_1(i) \
-    MOVE_to_REG(W_I_15, W_X[(i-15)&15]) ;\
-    MOVE_to_REG(W_I_7,  W_X[(i- 7)&15]) ;\
-
-#define Block_xx_2(i) \
-    MOVE_to_REG(W_I_2,  W_X[(i- 2)&15]) ;\
-    MOVE_to_REG(W_I,    W_X[(i)]) ;\
-
-#define Block_xx_3(i) \
-    s0_ (XMM_TEMP0, W_I_15) ;\
-
-#define Block_xx_4(i) \
-    ADD(W_I, W_I, XMM_TEMP0) ;\
-    ADD(W_I, W_I, W_I_7) ;\
-
-#define Block_xx_5(i) \
-    s1_ (XMM_TEMP0, W_I_2) ;\
-=======
 #define s0_2(dest, src)      AVX1_S(G_TEMP, src, 8); XOR(dest, G_TEMP, dest);
 #define s0_3(dest, src)      AVX1_R(G_TEMP, src, 7);  XOR(dest, G_TEMP, dest);
 
@@ -1165,7 +849,6 @@
 
 #define Block_xx_5(i) \
     s1_ (XMM_TEMP0, W_I_2);\
->>>>>>> 3ac35ce3
 
 #define Block_xx_6(i) \
     ADD(W_I, W_I, XMM_TEMP0);\
@@ -1174,13 +857,8 @@
         MOVE_to_MEM(W_X,16, W_I);\
 
 #define Block_xx_7(i) \
-<<<<<<< HEAD
-    MOVE_to_REG(W_I_15, W_X[(i-15)&15]) ;\
-    MOVE_to_REG(W_I_7,  W_X[(i- 7)&15]) ;\
-=======
     MOVE_to_REG(W_I_15, W_X[(i-15)&15]);\
     MOVE_to_REG(W_I_7,  W_X[(i- 7)&15]);\
->>>>>>> 3ac35ce3
 
 #define Block_xx_8(i) \
     MOVE_to_REG(W_I_2,  W_X[(i- 2)&15]);\
@@ -1291,34 +969,6 @@
           RECV_REG_Y(13); RECV_REG_Y(14); RECV_REG_Y(15);\
         }
 
-<<<<<<< HEAD
-#define SAVE_REG_Y(i) __asm__ volatile("vmovdqu %%ymm"#i", %0 \n\t":"=m"(reg[i-4][0])::YMM_REGs);
-#define RECV_REG_Y(i) __asm__ volatile("vmovdqu %0, %%ymm"#i" \n\t"::"m"(reg[i-4][0]):YMM_REGs);
-
-#define _DUMP_REG_Y(REG, name)\
-    { word64 buf[16] ;word64 reg[16][2];int k ;\
-      SAVE_REG_Y(4);  SAVE_REG_Y(5);   SAVE_REG_Y(6); SAVE_REG_Y(7); \
-      SAVE_REG_Y(8); SAVE_REG_Y(9); SAVE_REG_Y(10); SAVE_REG_Y(11); SAVE_REG_Y(12);\
-      SAVE_REG_Y(13); SAVE_REG_Y(14); SAVE_REG_Y(15); \
-      __asm__ volatile("vmovdqu %%"#REG", %0 \n\t":"=m"(buf[0])::YMM_REGs);\
-      printf(" "#name":\t") ; for(k=0; k<4; k++) printf("%016lx.", (word64)buf[k]) ; printf("\n") ; \
-      RECV_REG_Y(4);  RECV_REG_Y(5);   RECV_REG_Y(6); RECV_REG_Y(7); \
-      RECV_REG_Y(8); RECV_REG_Y(9); RECV_REG_Y(10); RECV_REG_Y(11); RECV_REG_Y(12); \
-      RECV_REG_Y(13); RECV_REG_Y(14); RECV_REG_Y(15);\
-    }
-
-#define DUMP_REG_Y(REG) _DUMP_REG_Y(REG, #REG)
-#define DUMP_REG2_Y(REG) _DUMP_REG_Y(REG, #REG)
-#define PRINTF_Y(fmt, ...)
-
-#else
-
-#define DUMP_REG_Y(REG)
-#define DUMP_REG2_Y(REG)
-#define PRINTF_Y(fmt, ...)
-
-#endif
-=======
     #define DUMP_REG_Y(REG) _DUMP_REG_Y(REG, #REG)
     #define DUMP_REG2_Y(REG) _DUMP_REG_Y(REG, #REG)
     #define PRINTF_Y(fmt, ...)
@@ -1327,7 +977,6 @@
     #define DUMP_REG2_Y(REG)
     #define PRINTF_Y(fmt, ...)
 #endif /* DEBUG_YMM */
->>>>>>> 3ac35ce3
 
 #define _MOVE_to_REGy(ymm, mem)         __asm__ volatile("vmovdqu %0, %%"#ymm" "\
                                         :: "m"(mem):YMM_REGs);
@@ -1367,17 +1016,6 @@
 #define AVX2_R(dest, src, bits)      _AVX2_R(dest, src, bits)
 
 
-<<<<<<< HEAD
-#define    FEEDBACK1_to_W_I_2(w_i_2, w_i)    MOVE_128y(YMM_TEMP0, w_i, w_i, 0x08) ;\
-                                       BLENDy(0xf0, w_i_2, YMM_TEMP0, w_i_2) ;
-
-#define    MOVE_W_to_W_I_15(w_i_15, w_0, w_4)  BLENDQy(0x1, w_i_15, w_4, w_0) ;\
-                                       PERMQy(0x39, w_i_15, w_i_15) ;
-#define    MOVE_W_to_W_I_7(w_i_7,  w_8, w_12)  BLENDQy(0x1, w_i_7, w_12, w_8) ;\
-                                       PERMQy(0x39, w_i_7, w_i_7) ;
-#define    MOVE_W_to_W_I_2(w_i_2,  w_12)       BLENDQy(0xc, w_i_2, w_12, w_i_2) ;\
-                                       PERMQy(0x0e, w_i_2, w_i_2) ;
-=======
 #define    FEEDBACK1_to_W_I_2(w_i_2, w_i)    MOVE_128y(YMM_TEMP0, w_i, w_i, 0x08);\
                                        BLENDy(0xf0, w_i_2, YMM_TEMP0, w_i_2);
 
@@ -1387,7 +1025,6 @@
                                        PERMQy(0x39, w_i_7, w_i_7);
 #define    MOVE_W_to_W_I_2(w_i_2,  w_12)       BLENDQy(0xc, w_i_2, w_12, w_i_2);\
                                        PERMQy(0x0e, w_i_2, w_i_2);
->>>>>>> 3ac35ce3
 
 
 #define W_I_16y  ymm8
@@ -1561,21 +1198,12 @@
 #if defined(HAVE_INTEL_AVX2)
 
 #define s0_1y(dest, src)      AVX2_S(dest, src, 1);
-<<<<<<< HEAD
-#define s0_2y(dest, src)      AVX2_S(G_TEMPy, src, 8); XORy(dest, G_TEMPy, dest) ;
-#define s0_3y(dest, src)      AVX2_R(G_TEMPy, src, 7);  XORy(dest, G_TEMPy, dest) ;
-
-#define s1_1y(dest, src)      AVX2_S(dest, src, 19);
-#define s1_2y(dest, src)      AVX2_S(G_TEMPy, src, 61); XORy(dest, G_TEMPy, dest) ;
-#define s1_3y(dest, src)      AVX2_R(G_TEMPy, src, 6); XORy(dest, G_TEMPy, dest) ;
-=======
 #define s0_2y(dest, src)      AVX2_S(G_TEMPy, src, 8); XORy(dest, G_TEMPy, dest);
 #define s0_3y(dest, src)      AVX2_R(G_TEMPy, src, 7);  XORy(dest, G_TEMPy, dest);
 
 #define s1_1y(dest, src)      AVX2_S(dest, src, 19);
 #define s1_2y(dest, src)      AVX2_S(G_TEMPy, src, 61); XORy(dest, G_TEMPy, dest);
 #define s1_3y(dest, src)      AVX2_R(G_TEMPy, src, 6); XORy(dest, G_TEMPy, dest);
->>>>>>> 3ac35ce3
 
 #define s0_y(dest, src)       s0_1y(dest, src); s0_2y(dest, src); s0_3y(dest, src)
 #define s1_y(dest, src)       s1_1y(dest, src); s1_2y(dest, src); s1_3y(dest, src)
@@ -1687,13 +1315,8 @@
     /* Copy digest to working vars */
     XMEMCPY(T, sha512->digest, sizeof(T));
 
-<<<<<<< HEAD
-    W_from_buff_Y(sha512->buffer) ;
-    MOVE_to_MEMy(w,0, W_0y) ;
-=======
     W_from_buff_Y(sha512->buffer);
     MOVE_to_MEMy(w,0, W_0y);
->>>>>>> 3ac35ce3
     for (j = 0; j < 80; j += 16) {
         Ry_1( 0, w[0]); Block_Y_0_1(); Ry_2( 0, w[0]); Block_Y_0_2();
                                        Ry_3( 0, w[0]); Block_Y_0_3();
@@ -1731,11 +1354,6 @@
         Ry_1(15, w[3]); Block_Y_12_10();Ry_2(15, w[3]); Block_Y_12_11();
                                         Ry_3(15, w[3]);Block_Y_12_12(w);
     }
-<<<<<<< HEAD
-
-    /* Add the working vars back into digest */
-=======
->>>>>>> 3ac35ce3
 
     /* Add the working vars back into digest */
     sha512->digest[0] += a(0);
@@ -1782,25 +1400,14 @@
     sha384->loLen   = 0;
     sha384->hiLen   = 0;
 
-<<<<<<< HEAD
-#if defined(HAVE_INTEL_AVX1)|| defined(HAVE_INTEL_AVX2)
-    set_Transform() ;
-#endif
-
-=======
->>>>>>> 3ac35ce3
     return 0;
 }
 
 int wc_Sha384Update(Sha384* sha384, const byte* data, word32 len)
 {
-<<<<<<< HEAD
     if (sha384 == NULL || (data == NULL && len > 0)) {
         return BAD_FUNC_ARG;
     }
-
-    return Sha512Update((Sha512 *)sha384, data, len);
-=======
 
 #if defined(WOLFSSL_ASYNC_CRYPT) && defined(WC_ASYNC_ENABLE_SHA384)
     if (sha384->asyncDev.marker == WOLFSSL_ASYNC_MARKER_SHA384) {
@@ -1811,21 +1418,16 @@
 #endif /* WOLFSSL_ASYNC_CRYPT */
 
     return Sha512Update((Sha512*)sha384, data, len);
->>>>>>> 3ac35ce3
 }
 
 
 int wc_Sha384Final(Sha384* sha384, byte* hash)
 {
-    int ret;
-
-<<<<<<< HEAD
     if (sha384 == NULL || hash == NULL) {
         return BAD_FUNC_ARG;
     }
-
-    ret = Sha512Final((Sha512 *)sha384);
-=======
+    int ret;
+
 #if defined(WOLFSSL_ASYNC_CRYPT) && defined(WC_ASYNC_ENABLE_SHA384)
     if (sha384->asyncDev.marker == WOLFSSL_ASYNC_MARKER_SHA384) {
     #if defined(HAVE_INTEL_QA)
@@ -1836,7 +1438,6 @@
 #endif /* WOLFSSL_ASYNC_CRYPT */
 
     ret = Sha512Final((Sha512*)sha384);
->>>>>>> 3ac35ce3
     if (ret != 0)
         return ret;
 
