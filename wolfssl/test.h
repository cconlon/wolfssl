--- conflicted
+++ resolved
@@ -1800,11 +1800,7 @@
     static const char alphanum[] = "0123456789ABCDEFGHIJKLMNOPQRSTUVWXYZ"
                                    "abcdefghijklmnopqrstuvwxyz";
     RNG rng;
-<<<<<<< HEAD
-    int out;
-=======
     byte out;
->>>>>>> 4c7b076c
 
     if (tempfn == NULL || len < 1 || num < 1 || len <= num) {
         printf("Bad input\n");
